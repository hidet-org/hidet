--- conflicted
+++ resolved
@@ -16,22 +16,6 @@
 
 
 def check_module(model: torch.nn.Module, args: Sequence[torch.Tensor], atol=1e-4, rtol=1e-4):
-<<<<<<< HEAD
-    # print(type(model))
-    with torch.no_grad():
-        hidet.torch.dynamo_config.print_input_graph(True)
-        model = torch.nn.Sequential(model)
-        model = model.cuda()
-        model.eval()
-        args = [x.cuda() for x in args]
-        model_opt = torch.compile(model, backend='hidet')
-        torch_outputs = model(*args)
-        hidet_outputs = model_opt(*args)
-        if isinstance(torch_outputs, torch.Tensor):
-            torch_outputs = (torch_outputs,)
-        if isinstance(hidet_outputs, torch.Tensor):
-            hidet_outputs = (hidet_outputs,)
-=======
     hidet.torch.dynamo_config.print_input_graph(True)
     model = torch.nn.Sequential(model)
     model = model.cuda()
@@ -44,7 +28,6 @@
         torch_outputs = (torch_outputs,)
     if isinstance(hidet_outputs, torch.Tensor):
         hidet_outputs = (hidet_outputs,)
->>>>>>> af3d4125
 
         if len(torch_outputs) != len(hidet_outputs):
             raise ValueError('torch_outputs and hidet_outputs have different length')
