# Licensed under the Apache License, Version 2.0 (the "License");
# you may not use this file except in compliance with the License.
# You may obtain a copy of the License at
#
#     http://www.apache.org/licenses/LICENSE-2.0
#
# Unless required by applicable law or agreed to in writing, software
# distributed under the License is distributed on an "AS IS" BASIS,
# WITHOUT WARRANTIES OR CONDITIONS OF ANY KIND, either express or implied.
# See the License for the specific language governing permissions and
# limitations under the License.
from typing import Optional, List, Tuple, Dict, Union
import os
import numpy as np
from hidet.ir.dialects.pattern import AnyExpr
from hidet.ir import dtypes
from hidet.ir.type import DataType, PointerType, TensorPointerType, ReferenceType, TensorType, FuncType
from hidet.ir.type import VoidType
from hidet.ir.expr import Var, Add, Sub, Multiply, Div, Mod, FloorDiv, LessThan, Neg, NotEqual, Equal, LogicalAnd
from hidet.ir.expr import LogicalOr, LogicalNot, BitwiseAnd, BitwiseOr, BitwiseXor, BitwiseNot, LeftShift, RightShift
from hidet.ir.expr import IfThenElse, Cast, Address, Reference, Dereference, Call, Let, Constant, TensorSlice, convert
from hidet.ir.expr import TensorElement
from hidet.ir.stmt import DeclareScope, DeclareStmt, EvaluateStmt, BufferStoreStmt, AssignStmt, LetStmt, ForStmt
from hidet.ir.stmt import LaunchKernelStmt
from hidet.ir.stmt import ForMappingStmt, WhileStmt, BreakStmt, ContinueStmt, IfStmt, ReturnStmt, AssertStmt, AsmStmt
from hidet.ir.stmt import BlackBoxStmt, SeqStmt
from hidet.ir.func import IRModule, Function
from hidet.ir.compute import TensorNode, ScalarNode
from hidet.ir.functors import ModuleFunctor, StmtFunctor, ExprFunctor, TypeFunctor
from hidet.ir.tools import TypeInfer
from hidet.utils.doc import Doc, NewLine, Text, doc_join
from hidet.ir.utils.call_graph import CallGraph
from hidet.utils.namer import Namer
from hidet.utils import prod
from hidet.ir.primitives import is_primitive_function, lookup_primitive_function


class Codegen(ModuleFunctor, StmtFunctor, ExprFunctor, TypeFunctor):
    def __init__(self):
        super().__init__()
        self.func_name_map = {}
        self.ir_module: Optional[IRModule] = None
        self.namer = Namer()
        self.type_infer = TypeInfer()

    @staticmethod
    def canonize_funcname(name: str):
        return 'hidet_' + name.replace('.', '_')

    def scalar_literal(self, value, dtype: DataType):
        raise NotImplementedError()

    def param_declare(self, v: Var):
        v_type = v.type
        name_doc = self(v)
        if isinstance(v_type, DataType):
            dtype_doc = self(v_type)
            return dtype_doc + ' ' + name_doc
        elif isinstance(v_type, PointerType):
            if len(v_type.specifiers) > 0:
                attr_doc = doc_join([self(attr) for attr in v_type.specifiers], sep=' ') + ' '
            else:
                attr_doc = Doc()
            dtype = v_type.base_type
            base_type_doc = self(dtype)
            if v_type.use_bracket:
                return attr_doc + base_type_doc + ' ' + name_doc + '[]'
            else:
                return attr_doc + base_type_doc + ' *' + ' __restrict__ ' + name_doc
        elif isinstance(v_type, TensorPointerType):
            dtype = v_type.tensor_type.dtype
            base_type_doc = self(dtype)
            return base_type_doc + ' *' + ' __restrict__ ' + name_doc
        elif isinstance(v_type, ReferenceType):
            if isinstance(v_type.base_type, DataType):
                base_type_doc = self(v_type.base_type)
                return base_type_doc + ' &' + name_doc
            else:
                raise NotImplementedError()
        elif isinstance(v_type, TensorType):
            dtype = v_type.dtype
            base_type_doc = self(dtype)
            return base_type_doc + ' *' + ' __restrict__ ' + name_doc
            # dtype_doc = self(v_type.scalar_type)
            # name_doc = self(v)
            # shape_doc = Doc()
            # for s in v_type.shape:
            #     shape_doc += '[' + self(s) + ']'
            # return dtype_doc + ' ' + '__restrict__' + name_doc + shape_doc
        else:
            raise ValueError()

    def local_var_declare(self, v: Var):
        v_type = v.type
        if isinstance(v_type, DataType):
            dtype_doc = self(v_type)
            name_doc = self(v)
            return dtype_doc + ' ' + name_doc
        elif isinstance(v_type, TensorType):
            dtype_doc = self(v_type.dtype)
            name_doc = self(v)
            shape_doc = Doc()
            for s in v_type.shape:
                shape_doc += '[' + self(s) + ']'
            return dtype_doc + ' ' + name_doc + shape_doc
        elif isinstance(v_type, PointerType):
            if len(v_type.specifiers) > 0:
                attr_doc = doc_join([self(attr) for attr in v_type.specifiers], sep=' ') + ' '
            else:
                attr_doc = Doc()
            base_type_doc = self(v_type.base_type)
            name_doc = self(v)
            if v_type.use_bracket:
                return attr_doc + base_type_doc + ' ' + name_doc + '[]'
            else:
                return attr_doc + base_type_doc + ' *' + name_doc
        elif isinstance(v_type, TensorPointerType):
            dtype_doc = self(v_type.tensor_type.dtype)
            name_doc = self(v)
            return dtype_doc + ' *' + name_doc
        else:
            assert False

    def __call__(self, node) -> Doc:
        return self.visit(node)

    def visit(self, node):
        if isinstance(node, Doc):
            return node
        else:
            return super().visit(node)

    # def visit(self, node):
    #     # pylint: disable=too-many-return-statements
    #     if isinstance(node, IRModule):
    #         return self.visit_IRModule(node)
    #     elif isinstance(node, Function):
    #         return self.visit_Function(node)
    #     elif isinstance(node, (Stmt, Expr)):
    #         return StmtExprFunctor.visit(self, node)
    #     elif isinstance(node, TypeNode):
    #         return TypeFunctor.visit(self, node)
    #     elif isinstance(node, (tuple, list)):
    #         return doc_join([self(v) for v in node], ', ')
    #     elif isinstance(node, (int, float, bool)):
    #         return self(convert(node))
    #     elif isinstance(node, str):
    #         return Text(node)
    #     elif isinstance(node, Doc):
    #         return node
    #     else:
    #         raise ValueError(type(node))

    def visit_List(self, lst: List):
        return doc_join([self(v) for v in lst], ', ')

    def visit_Tuple(self, tp: Tuple):
        return doc_join([self(v) for v in tp], ', ')

    def visit_Dict(self, dct: Dict):
        raise RuntimeError('Dict is not supported in code generation')

    def visit_PyConstant(self, c: Union[str, int, float, None]):
        if c is None:
            raise RuntimeError('None encountered during code generation')
        return Text(str(c))

    def visit_IRModule(self, module: IRModule) -> Doc:
        raise NotImplementedError()

    def visit_Function(self, func: Function) -> Doc:
        raise NotImplementedError()

    def visit_Add(self, e: Add):
        return Text('(') + self(e.a) + ' + ' + self(e.b) + ')'

    def visit_Sub(self, e: Sub):
        return Text('(') + self(e.a) + ' - ' + self(e.b) + ')'

    def visit_Multiply(self, e: Multiply):
        return Text('(') + self(e.a) + ' * ' + self(e.b) + ')'

    def visit_Div(self, e: Div):
        return Text('(') + self(e.a) + ' / ' + self(e.b) + ')'

    def visit_Mod(self, e: Mod):
        return Text('(') + self(e.a) + ' % ' + self(e.b) + ')'

    def visit_FloorDiv(self, e: FloorDiv):
        return Text('(') + self(e.a) + ' / ' + self(e.b) + ')'

    def visit_LessThan(self, e: LessThan):
        return Text('(') + self(e.a) + ' < ' + self(e.b) + ')'

    def visit_Neg(self, e: Neg):
        return '(-' + self(e.a) + ')'

    def visit_LessEqual(self, e: LessThan):
        return Text('(') + self(e.a) + ' <= ' + self(e.b) + ')'

    def visit_NotEqual(self, e: NotEqual):
        return Text('(') + self(e.a) + ' != ' + self(e.b) + ')'

    def visit_Equal(self, e: Equal):
        return Text('(') + self(e.a) + ' == ' + self(e.b) + ')'

    def visit_And(self, e: LogicalAnd):
        return Text('(') + self(e.a) + ' && ' + self(e.b) + ')'

    def visit_Or(self, e: LogicalOr):
        return Text('(') + self(e.a) + ' || ' + self(e.b) + ')'

    def visit_Not(self, e: LogicalNot):
        return Text('!') + self(e.a)

    def visit_BitwiseAnd(self, e: BitwiseAnd):
        return '(' + self(e.a) + ' & ' + self(e.b) + ')'

    def visit_BitwiseOr(self, e: BitwiseOr):
        return '(' + self(e.a) + ' | ' + self(e.b) + ')'

    def visit_BitwiseXor(self, e: BitwiseXor):
        return '(' + self(e.a) + ' ^ ' + self(e.b) + ')'

    def visit_BitwiseNot(self, e: BitwiseNot):
        return '(~' + self(e.base) + ')'

    def visit_LeftShift(self, e: LeftShift):
        return '(' + self(e.base) + ' << ' + self(e.cnt) + ')'

    def visit_RightShift(self, e: RightShift):
        return '(' + self(e.base) + ' >> ' + self(e.cnt) + ')'

    def visit_TensorElement(self, e: TensorElement):
        if e.protected:
            raise ValueError('The protected reading of tensor element should be lowered in lower_protect_access pass.')
        base_doc = self(e.base)
        index_doc = doc_join(['[' + self(idx) + ']' for idx in e.indices], '')
        if isinstance(e.base, Address):
            return Text('(') + base_doc + Text(')') + index_doc
        else:
            return base_doc + index_doc

    def visit_IfThenElse(self, e: IfThenElse):
        return '(' + self(e.cond) + ' ? ' + self(e.then_expr) + ' : ' + self(e.else_expr) + ')'

    def visit_Cast(self, e: Cast):
        src_dtype = self.type_infer(e.expr)
        dst_dtype = e.target_type
        if isinstance(src_dtype, DataType) and isinstance(dst_dtype, DataType) and src_dtype == dtypes.float16:
            # in cuda, cuda_fp16.h only defines the half struct with conversion operators for the types like float,
            # short, int, unsigned int, long long, unsigned long long, but not for the types like int8_t, uint8_t,
            # int16_t, uint16_t, int32_t, uint32_t, int64_t, uint64_t, so we need to cast them here.
            if dst_dtype == dtypes.int64:
                return '(int64_t)((long long)(' + self(e.expr) + '))'
            elif dst_dtype == dtypes.uint64:
                return '(uint64_t)((unsigned long long)(' + self(e.expr) + '))'
            elif dst_dtype == dtypes.int32:
                return '(int32_t)(' + self(e.expr) + ')'
            elif dst_dtype == dtypes.uint32:
                return '(uint32_t)(' + self(e.expr) + ')'
            elif dst_dtype == dtypes.int16:
                return '(int16_t)(' + self(e.expr) + ')'
            elif dst_dtype == dtypes.uint16:
                return '(uint16_t)(' + self(e.expr) + ')'
            elif dst_dtype == dtypes.int8:
                return '(int8_t)(short)(' + self(e.expr) + ')'
            elif dst_dtype == dtypes.uint8:
                return '(uint8_t)(unsigned short)(' + self(e.expr) + ')'
            elif dst_dtype == dtypes.boolean:
                return '(bool)(' + self(e.expr) + ')'
            elif dst_dtype == dtypes.float32:
                return '(float)(' + self(e.expr) + ')'
            elif dst_dtype == dtypes.float64:
                return '(double)(' + self(e.expr) + ')'
            else:
                return Text('((') + self.visit(e.target_type) + ')(' + self(e.expr) + '))'
        else:
            return Text('((') + self.visit(e.target_type) + ')(' + self(e.expr) + '))'

    def visit_Address(self, e: Address):
        return Text('&') + self.visit(e.expr)

    def visit_Reference(self, e: Reference):
        raise NotImplementedError()

    def visit_Dereference(self, e: Dereference):
        return Text('*') + self(e.expr)

    def visit_Call(self, e: Call):
        func_name = e.func_var.hint
        if func_name in self.ir_module.functions:
            func = self.ir_module.lookup(func_name)
            func_name = Text(self.canonize_funcname(func_name))
            if func.kind == 'cuda_kernel':
                raise RuntimeError('Call to cuda kernel should be lowered to LaunchKernelStmt.')
            param_doc = Text('(') + doc_join([self(arg) for arg in e.args], Text(', ')) + ')'
            return func_name + param_doc
        elif is_primitive_function(func_name):
            entry = lookup_primitive_function(func_name)
            if entry.function is not None:
                msg = (
                    f"Please use import_primitive_functions pass to import primitive function first: {entry.name}, "
                    f"functions in current module:\n{list(self.ir_module.functions.keys())}."
                )
                raise ValueError(msg)
            if entry.generic:
                msg = (
                    "Please use resolve_generic_primitive_function pass to lower "
                    "the generic primitive function {}.".format(entry.name)
                )
                raise ValueError(msg)
            # system-provided function, do not canonize the func name
            return entry.codegen_name + (Text('(') + doc_join([self(arg) for arg in e.args], Text(', ')) + ')')
        else:
            msg = "Callee {} not found in current ir module, and it is not primitive function.".format(func_name)
            raise ValueError(msg)

    def visit_Let(self, e: Let):
        raise ValueError("please run 'expand_let_expr' pass before codegen")

    def visit_Var(self, e: Var):
        cast2int = {'threadIdx.x', 'threadIdx.y', 'threadIdx.z', 'blockIdx.x', 'blockIdx.y', 'blockIdx.z'}
        name = self.namer.get_name(e)
        if name in cast2int:
            return Text(f'(int){name}')
        else:
            if isinstance(e.type, FuncType):
                name = self.canonize_funcname(name)
            return Text(name)

    def visit_Constant(self, e: Constant):
        if e.is_scalar():
            return self.scalar_literal(e.value, e.type)
        else:
            assert isinstance(e.type, TensorType)
            dtype = e.type.dtype
            items = [self.scalar_literal(v, dtype) for v in np.array(e.value).flatten()]
            return '{' + doc_join(items, ', ') + '}'

    def visit_DeclareStmt(self, stmt: DeclareStmt):
        doc = NewLine()
        if stmt.is_static:
            doc += 'static '
        if stmt.scope != DeclareScope.Default:
            scope2specifier = {
                DeclareScope.Shared: '__shared__ ',
                DeclareScope.Global: '__global__ ',
                DeclareScope.Register: '',  # we can not force nvcc to use register, but it will do so if possible
            }
            doc += scope2specifier[stmt.scope]
        doc += self.local_var_declare(stmt.var)
        if stmt.init is not None:
            doc += ' = ' + self(stmt.init)
        return doc + ';'

    def visit_EvaluateStmt(self, stmt: EvaluateStmt):
        return NewLine() + self(stmt.expr) + ';'

    def visit_BufferStoreStmt(self, stmt: BufferStoreStmt):
        if stmt.protected:
            raise ValueError('The protected writing of tensor element should be lowered in lower_protect_access pass.')
        doc = NewLine()
        doc += self(stmt.buf)
        for idx in stmt.indices:
            doc += '[' + self(idx) + ']'
        doc += Text(' = ') + self(stmt.value) + ';'
        return doc

    def visit_AssignStmt(self, stmt: AssignStmt):
        return NewLine() + self(stmt.var) + ' = ' + self(stmt.value) + ';'

    def visit_LetStmt(self, stmt: LetStmt):
        doc = Doc()
        for bind_var, bind_value in zip(stmt.bind_vars, stmt.bind_values):
            doc += NewLine() + self.local_var_declare(bind_var) + ' = ' + self(bind_value) + ';'
            # doc += NewLine() + self(bind_var.type) + ' ' + self(bind_var) + ' = ' + self(bind_value) + ';'
        doc += self(stmt.body)
        return doc

    def visit_ForStmt(self, stmt: ForStmt):
        v = stmt.loop_var
        init_doc = self(v.type) + ' ' + self(v) + ' = ' + self(convert(0))
        cond_doc = self(v < stmt.extent)
        update_doc = self(v) + ' = ' + self(v + 1)
        doc = Text('')
        if stmt.attr.unroll is not None:
            assert not stmt.attr.explicit_unroll, 'explicit_unroll should be lowered before codegen'
            if isinstance(stmt.attr.unroll, bool):
                if stmt.attr.unroll:
                    doc += NewLine() + '#pragma unroll'  # complete unroll
                else:
                    doc += NewLine() + '#pragma unroll 1'  # prevent from unrolling
            else:
                assert isinstance(stmt.attr.unroll, int)
                doc += NewLine() + '#pragma unroll {}'.format(stmt.attr.unroll)
        doc += NewLine() + Text('for (') + init_doc + '; ' + cond_doc + '; ' + update_doc + ') '
        body_doc = self(stmt.body)
        doc += Text('{') + body_doc.indent() + NewLine() + Text('} ')
        return doc

    def visit_ForTaskStmt(self, stmt: ForMappingStmt):
        raise ValueError('ForTaskStmt should be lowered to ForStmt in lower_task_mapping pass before code generation.')

    def visit_WhileStmt(self, stmt: WhileStmt):
        doc = NewLine() + Text('while (') + self(stmt.cond) + ')'
        body_doc = self(stmt.body)
        doc += Text(' {') + body_doc.indent() + NewLine() + Text('} ')
        return doc

    def visit_BreakStmt(self, stmt: BreakStmt):
        return NewLine() + 'break;'

    def visit_ContinueStmt(self, stmt: ContinueStmt):
        return NewLine() + 'continue;'

    def visit_IfStmt(self, stmt: IfStmt):
        cond_doc = self(stmt.cond)
        if not (len(cond_doc.docs) > 0 and isinstance(cond_doc.docs[0], str) and cond_doc.docs[0].startswith('(')):
            cond_doc = Text('(') + cond_doc + ')'
        doc = NewLine() + Text('if ') + cond_doc + ' '
        doc += Text('{') + self(stmt.then_body).indent() + NewLine() + Text('} ')
        if stmt.else_body:
            doc += Text('else ')
            doc += Text('{') + self(stmt.else_body).indent() + NewLine() + Text('} ')
        return doc

    def visit_ReturnStmt(self, stmt: ReturnStmt):
        doc = Doc()
        doc += NewLine() + 'return'
        if stmt.ret_value is not None:
            doc += ' ' + self(stmt.ret_value)
        doc += ';'
        return doc

    def visit_AssertStmt(self, stmt: AssertStmt):
        if stmt.msg is not None:
            return NewLine() + Text('assert(((void)"') + stmt.msg + '", ' + self(stmt.cond) + '));'
        else:
            return NewLine() + Text('assert(') + self(stmt.cond) + ');'

    def visit_AsmStmt(self, stmt: AsmStmt):
        volatile_doc = 'volatile ' if stmt.is_volatile else ''
        template_doc = f'"{Text(stmt.template_string)}"'
        output_docs = []
        for label, expr in zip(stmt.output_labels, stmt.output_exprs):
            output_docs.append(Text(f'"{label}"') + '(' + self(expr) + ')')
        input_docs = []
        for label, expr in zip(stmt.input_labels, stmt.input_exprs):
            input_docs.append(Text(f'"{label}"') + '(' + self(expr) + ')')
        return (
            NewLine()
            + 'asm '
            + volatile_doc
            + '('
            + template_doc
            + ' : '
            + doc_join(output_docs, ', ')
            + ' : '
            + doc_join(input_docs, ', ')
            + ');'
        )

    def visit_LaunchKernelStmt(self, stmt: LaunchKernelStmt):
        assert isinstance(stmt.func_var, Var)
        return NewLine() + Text('{}<<<dim3({}), dim3({}), {}, {}>>>({});').format(
            self.canonize_funcname(stmt.func_var.hint),
            self(stmt.grid_dim),
            self(stmt.block_dim),
            self(stmt.shared_mem_bytes),
            Text("(cudaStream_t)get_cuda_stream()"),
            self(stmt.args),
        )

    def visit_BlackBoxStmt(self, stmt: BlackBoxStmt):
        expr_docs = [str(self(e)) for e in stmt.exprs]
        stmt_string: str = stmt.template_string.format(*expr_docs)
        lines = stmt_string.split('\n')
        doc = Text('')
        for line in lines:
            doc += NewLine() + line
        return doc

    def visit_SeqStmt(self, stmt: SeqStmt):
        doc = Doc()
        for s in stmt.seq:
            doc += self(s)
        return doc

    def visit_ScalarType(self, t: DataType):
        raise NotImplementedError()

    def visit_TensorType(self, t: TensorType):
        return Text('TensorType(') + self(t.dtype) + ', [' + doc_join([self(s) for s in t.shape], ", ") + '])'

    def visit_PointerType(self, t: PointerType):
        return self(t.base_type) + Text('*')

    def visit_TensorPointerType(self, t: TensorPointerType):
        return self(t.tensor_type.dtype) + Text('*')

    def visit_ReferenceType(self, t: ReferenceType):
        raise ValueError()

    def visit_VoidType(self, t: VoidType):
        return Text('void')

    # the following expressions should not remain to codegen
    def visit_TensorSlice(self, e: TensorSlice):
        raise ValueError()

    def visit_ScalarNode(self, e: ScalarNode):
        raise ValueError()

    def visit_TensorNode(self, e: TensorNode):
        raise ValueError()

    def visit_AnyExpr(self, e: AnyExpr):
        raise ValueError()


class CUDACodegen(Codegen):
    # pylint: disable=abstract-method

    def scalar_literal(self, value, dtype: DataType):
        if dtype == dtypes.boolean:
            ret = 'true' if value else 'false'
        elif dtype == dtypes.float64:
            ret = '{}'.format(float(value))
        elif dtype == dtypes.float32:
            ret = '{}f'.format(float(value))
        elif dtype == dtypes.float16:
            ret = 'half({}f)'.format(float(value))
        elif dtype == dtypes.tfloat32:
            ret = '__float_to_tf32({}f)'.format(float(value))
        elif dtype == dtypes.bfloat16:
            ret = '__float2bfloat16({}f)'.format(float(value))
        elif dtype == dtypes.int64:
            ret = 'int64_t({}ll)'.format(int(value))
        elif dtype == dtypes.int32:
            ret = '{}'.format(int(value))
        elif dtype == dtypes.int16:
            ret = 'int16_t({})'.format(int(value))
        elif dtype == dtypes.int8:
            ret = 'int8_t({})'.format(int(value))
        elif dtype == dtypes.uint64:
            ret = 'uint64_t({}ull)'.format(int(value))
        elif dtype == dtypes.uint32:
            ret = 'uint32_t({}u)'.format(int(value))
        elif dtype == dtypes.uint16:
            ret = 'uint16_t({})'.format(int(value))
        elif dtype == dtypes.uint8:
            ret = 'uint8_t({})'.format(int(value))
        else:
            raise NotImplementedError('Cannot recognize scalar literal {} with dtype {}'.format(value, dtype))
        return Text(ret)

    def visit_ScalarType(self, t: DataType):
        scalar_type_map = {
            'bool': 'bool',
            'uint8': 'uint8_t',
            'uint16': 'uint16_t',
            'uint32': 'uint32_t',
            'uint64': 'uint64_t',
            'int8': 'int8_t',
            'int16': 'int16_t',
            'int32': 'int32_t',
            'int64': 'int64_t',
            'float16': 'half',
            'float32': 'float',
            'float64': 'double',
            'bfloat16': 'nv_bfloat16',
            'tfloat32': 'tfloat32_t',
        }
        return Text(scalar_type_map[t.name])

    def visit_Function(self, func: Function) -> Doc:
        self.namer.clear()

        doc = NewLine()

        # ret
        if func.kind == 'cuda_kernel':
            doc += '__global__'
        elif func.kind == 'cuda_device':
            doc += '__device__ __forceinline__'
        elif func.kind in ['packed_func', 'host_kernel']:
            doc += '__host__'

        doc += ' ' + self(func.ret_type)
        # doc += ' void'

        # launch bound for grid worker
        if func.kind == 'cuda_kernel':
            block_dim = func.attrs['cuda_block_dim']
            if isinstance(block_dim, list):
                block_dim = prod(block_dim)
            if 'cuda_min_blocks' in func.attrs:
                min_blocks = func.attrs['cuda_min_blocks']
                doc += f' __launch_bounds__({block_dim}, {min_blocks})'
            else:
                doc += f' __launch_bounds__({block_dim})'

        # func name
        canonized_func_name = self.canonize_funcname(func.name)
        doc += ' ' + canonized_func_name
        self.func_name_map[func.name] = canonized_func_name

        # parameters
        doc += '('
        param_docs = []
        for param in func.params:
            param_docs.append(self.param_declare(param))
        doc += doc_join(param_docs, Text(', '))
        doc += ') {'

        # comments
        label = func.get_attr('label', default=None, allow_missing=True)
        if label:
            doc += (NewLine() + '// label: {}'.format(label)).indent()

        # body
        doc += self(func.body).indent()

        doc += NewLine() + '}'

        return doc

    def visit_IRModule(self, module: IRModule) -> Doc:
        self.ir_module = module
        doc = Doc()
        # todo: only add necessary headers
        doc += Text('#include <stdint.h>') + NewLine()
        doc += Text('#include <cuda_fp16.h>') + NewLine()
        doc += Text('#include <cuda_bf16.h>') + NewLine()
        doc += Text('#include <hidet/runtime/cuda_context.h>') + NewLine()
        doc += Text('#include <hidet/runtime/cpu_context.h>') + NewLine()

        # nvcc use float to 'store' tfloat32 data
        doc += Text('typedef float tfloat32_t;') + NewLine()

        # According to here: https://docs.nvidia.com/cuda/cuda-c-programming-guide/index.html#wmma-altfp
        # there should be a function called '__float_to_tf32' in cuda c to convert float to tfloat32,
        # but I did not find such a function. By looking at cutlass's implementation of converting
        # float to tfloat32, it seems that we do not need to do anything to convert. Put a definition
        # here in case nvidia add the definition in the future.
        doc += Text('#define __float_to_tf32(x) (x)') + NewLine()

        if module.task is not None:
            doc += '/*' + NewLine()
            doc += str(module.task) + NewLine()
            doc += '*/' + NewLine()
        doc += Text('extern "C" {') + NewLine()

        call_graph = CallGraph(module)
        for node in call_graph.reversed_order:
            doc += self(node.func) + NewLine()

        doc += NewLine() + '}'
        return doc


class CPUCodegen(Codegen):
    # pylint: disable=abstract-method

    def scalar_literal(self, value, dtype: DataType):
        if dtype == dtypes.boolean:
            ret = 'true' if value else 'false'
        elif dtype == dtypes.float64:
            ret = '{}'.format(float(value))
        elif dtype == dtypes.float32:
            ret = '{}f'.format(float(value))
        # current cpu has very poor support of float16, bfloat16
        # like cuda did, we emulate them in include/cpu/float16.h and include/cpu/bfloat16.h
        elif dtype == dtypes.float16:
            ret = '(half){}f'.format(float(value))
        elif dtype == dtypes.tfloat32:
            ret = '(float){}f'.format(float(value))
        elif dtype == dtypes.bfloat16:
            ret = '(bfloat16_t){}f'.format(float(value))
        elif dtype == dtypes.int64:
            ret = 'int64_t({}ll)'.format(int(value))
        elif dtype == dtypes.int32:
            ret = '{}'.format(int(value))
        elif dtype == dtypes.int16:
            ret = 'int16_t({})'.format(int(value))
        elif dtype == dtypes.int8:
            ret = 'int8_t({})'.format(int(value))
        elif dtype == dtypes.uint64:
            ret = 'uint64_t({}ull)'.format(int(value))
        elif dtype == dtypes.uint32:
            ret = 'uint32_t({}u)'.format(int(value))
        elif dtype == dtypes.uint16:
            ret = 'uint16_t({})'.format(int(value))
        elif dtype == dtypes.uint8:
            ret = 'uint8_t({})'.format(int(value))
        else:
            raise NotImplementedError('Cannot recognize scalar literal {} with dtype {}'.format(value, dtype))
        return Text(ret)

    def visit_ScalarType(self, t: DataType):
        # float16, bfloat16 and tfloat32 are not supported on CPU yet
        # https://moocaholic.medium.com/fp64-fp32-fp16-bfloat16-tf32-and-other-members-of-the-zoo-a1ca7897d407
        scalar_type_map = {
            'bool': 'bool',
            'uint8': 'uint8_t',
            'uint16': 'uint16_t',
            'uint32': 'uint32_t',
            'uint64': 'uint64_t',
            'int8': 'int8_t',
            'int16': 'int16_t',
            'int32': 'int32_t',
            'int64': 'int64_t',
            'float16': 'half',
            'float32': 'float',
            'float64': 'double',
            'bfloat16': 'bfloat16_t',
            'tfloat32': 'float',
        }
        return Text(scalar_type_map[t.name])

    def visit_IRModule(self, module: IRModule) -> Doc:
        self.ir_module = module
        doc = Doc()
        # todo: only add necessary headers
        doc += Text('#include <stdint.h>') + NewLine()
        doc += Text('#include <hidet/runtime/cpu_context.h>') + NewLine()
        doc += Text('#include <math.h>') + NewLine()
        # float16 and bfloat16 emulation
        doc += Text('#include <hidet/cpu/float16.h>') + NewLine()
        doc += Text('#include <hidet/cpu/bfloat16.h>') + NewLine()

        if module.task is not None:
            doc += '/*' + NewLine()
            doc += str(module.task) + NewLine()
            doc += '*/' + NewLine()

        doc += Text('extern "C" {') + NewLine()

        # add namespace to activate data type and function
        doc += Text('using float16::Half;') + NewLine()
        doc += Text('using bfloat16::BFloat16;') + NewLine()

        # use typedef to map half and bfloat16 type
        doc += Text('typedef Half half;') + NewLine()
        doc += Text('typedef BFloat16 bfloat16_t;') + NewLine()

        call_graph = CallGraph(module)
        for node in call_graph.reversed_order:
            doc += self(node.func) + NewLine()

        doc += NewLine() + '}'
        return doc

    def visit_Function(self, func: Function) -> Doc:
        self.namer.clear()

        doc = NewLine()

        doc += ' ' + self(func.ret_type)

        # func name
        canonized_func_name = self.canonize_funcname(func.name)
        doc += ' ' + canonized_func_name
        self.func_name_map[func.name] = canonized_func_name

        # parameters
        doc += '('
        param_docs = []
        for param in func.params:
            param_docs.append(self.param_declare(param))
        doc += doc_join(param_docs, Text(', '))
        doc += ') {'

        # comments
        label = func.get_attr('label', default=None, allow_missing=True)
        if label:
            doc += (NewLine() + '// label: {}'.format(label)).indent()

        # body
        doc += self(func.body).indent()

        doc += NewLine() + '}'

        return doc


<<<<<<< HEAD
def codegen(ir_module: IRModule, src_out_path: Optional[str] = None, target='cuda') -> str:
    gen = CUDACodegen()
=======
def codegen(ir_module: IRModule, src_out_path: Optional[str] = None) -> str:
    from hidet.cuda import available

    if available():
        gen = CUDACodegen()
    else:
        gen = CPUCodegen()
>>>>>>> af3d4125
    doc = gen(ir_module)
    code = str(doc)
    if src_out_path is not None:
        dir_path = os.path.dirname(src_out_path)
        if not os.path.exists(dir_path):
            os.makedirs(dir_path)
        with open(src_out_path, 'w') as f:
            f.write(code)
    return code<|MERGE_RESOLUTION|>--- conflicted
+++ resolved
@@ -17,11 +17,13 @@
 from hidet.ir.type import DataType, PointerType, TensorPointerType, ReferenceType, TensorType, FuncType
 from hidet.ir.type import VoidType
 from hidet.ir.expr import Var, Add, Sub, Multiply, Div, Mod, FloorDiv, LessThan, Neg, NotEqual, Equal, LogicalAnd
+from hidet.ir.expr import Var, Add, Sub, Multiply, Div, Mod, FloorDiv, LessThan, Neg, NotEqual, Equal, LogicalAnd
 from hidet.ir.expr import LogicalOr, LogicalNot, BitwiseAnd, BitwiseOr, BitwiseXor, BitwiseNot, LeftShift, RightShift
 from hidet.ir.expr import IfThenElse, Cast, Address, Reference, Dereference, Call, Let, Constant, TensorSlice, convert
 from hidet.ir.expr import TensorElement
 from hidet.ir.stmt import DeclareScope, DeclareStmt, EvaluateStmt, BufferStoreStmt, AssignStmt, LetStmt, ForStmt
 from hidet.ir.stmt import LaunchKernelStmt
+from hidet.ir.stmt import ForMappingStmt, WhileStmt, BreakStmt, ContinueStmt, IfStmt, ReturnStmt, AssertStmt, AsmStmt
 from hidet.ir.stmt import ForMappingStmt, WhileStmt, BreakStmt, ContinueStmt, IfStmt, ReturnStmt, AssertStmt, AsmStmt
 from hidet.ir.stmt import BlackBoxStmt, SeqStmt
 from hidet.ir.func import IRModule, Function
@@ -785,18 +787,274 @@
         return doc
 
 
-<<<<<<< HEAD
+class CUDACodegen(Codegen):
+    # pylint: disable=abstract-method
+
+    def scalar_literal(self, value, dtype: DataType):
+        if dtype == dtypes.boolean:
+            ret = 'true' if value else 'false'
+        elif dtype == dtypes.float64:
+            ret = '{}'.format(float(value))
+        elif dtype == dtypes.float32:
+            ret = '{}f'.format(float(value))
+        elif dtype == dtypes.float16:
+            ret = 'half({}f)'.format(float(value))
+        elif dtype == dtypes.tfloat32:
+            ret = '__float_to_tf32({}f)'.format(float(value))
+        elif dtype == dtypes.bfloat16:
+            ret = '__float2bfloat16({}f)'.format(float(value))
+        elif dtype == dtypes.int64:
+            ret = 'int64_t({}ll)'.format(int(value))
+        elif dtype == dtypes.int32:
+            ret = '{}'.format(int(value))
+        elif dtype == dtypes.int16:
+            ret = 'int16_t({})'.format(int(value))
+        elif dtype == dtypes.int8:
+            ret = 'int8_t({})'.format(int(value))
+        elif dtype == dtypes.uint64:
+            ret = 'uint64_t({}ull)'.format(int(value))
+        elif dtype == dtypes.uint32:
+            ret = 'uint32_t({}u)'.format(int(value))
+        elif dtype == dtypes.uint16:
+            ret = 'uint16_t({})'.format(int(value))
+        elif dtype == dtypes.uint8:
+            ret = 'uint8_t({})'.format(int(value))
+        else:
+            raise NotImplementedError('Cannot recognize scalar literal {} with dtype {}'.format(value, dtype))
+        return Text(ret)
+
+    def visit_ScalarType(self, t: DataType):
+        scalar_type_map = {
+            'bool': 'bool',
+            'uint8': 'uint8_t',
+            'uint16': 'uint16_t',
+            'uint32': 'uint32_t',
+            'uint64': 'uint64_t',
+            'int8': 'int8_t',
+            'int16': 'int16_t',
+            'int32': 'int32_t',
+            'int64': 'int64_t',
+            'float16': 'half',
+            'float32': 'float',
+            'float64': 'double',
+            'bfloat16': 'nv_bfloat16',
+            'tfloat32': 'tfloat32_t',
+        }
+        return Text(scalar_type_map[t.name])
+
+    def visit_Function(self, func: Function) -> Doc:
+        self.namer.clear()
+
+        doc = NewLine()
+
+        # ret
+        if func.kind == 'cuda_kernel':
+            doc += '__global__'
+        elif func.kind == 'cuda_device':
+            doc += '__device__ __forceinline__'
+        elif func.kind in ['packed_func', 'host_kernel']:
+            doc += '__host__'
+
+        doc += ' ' + self(func.ret_type)
+        # doc += ' void'
+
+        # launch bound for grid worker
+        if func.kind == 'cuda_kernel':
+            block_dim = func.attrs['cuda_block_dim']
+            if isinstance(block_dim, list):
+                block_dim = prod(block_dim)
+            if 'cuda_min_blocks' in func.attrs:
+                min_blocks = func.attrs['cuda_min_blocks']
+                doc += f' __launch_bounds__({block_dim}, {min_blocks})'
+            else:
+                doc += f' __launch_bounds__({block_dim})'
+
+        # func name
+        canonized_func_name = self.canonize_funcname(func.name)
+        doc += ' ' + canonized_func_name
+        self.func_name_map[func.name] = canonized_func_name
+
+        # parameters
+        doc += '('
+        param_docs = []
+        for param in func.params:
+            param_docs.append(self.param_declare(param))
+        doc += doc_join(param_docs, Text(', '))
+        doc += ') {'
+
+        # comments
+        label = func.get_attr('label', default=None, allow_missing=True)
+        if label:
+            doc += (NewLine() + '// label: {}'.format(label)).indent()
+
+        # body
+        doc += self(func.body).indent()
+
+        doc += NewLine() + '}'
+
+        return doc
+
+    def visit_IRModule(self, module: IRModule) -> Doc:
+        self.ir_module = module
+        doc = Doc()
+        # todo: only add necessary headers
+        doc += Text('#include <stdint.h>') + NewLine()
+        doc += Text('#include <cuda_fp16.h>') + NewLine()
+        doc += Text('#include <cuda_bf16.h>') + NewLine()
+        doc += Text('#include <hidet/runtime/cuda_context.h>') + NewLine()
+        doc += Text('#include <hidet/runtime/cpu_context.h>') + NewLine()
+
+        # nvcc use float to 'store' tfloat32 data
+        doc += Text('typedef float tfloat32_t;') + NewLine()
+
+        # According to here: https://docs.nvidia.com/cuda/cuda-c-programming-guide/index.html#wmma-altfp
+        # there should be a function called '__float_to_tf32' in cuda c to convert float to tfloat32,
+        # but I did not find such a function. By looking at cutlass's implementation of converting
+        # float to tfloat32, it seems that we do not need to do anything to convert. Put a definition
+        # here in case nvidia add the definition in the future.
+        doc += Text('#define __float_to_tf32(x) (x)') + NewLine()
+
+        if module.task is not None:
+            doc += '/*' + NewLine()
+            doc += str(module.task) + NewLine()
+            doc += '*/' + NewLine()
+        doc += Text('extern "C" {') + NewLine()
+
+        call_graph = CallGraph(module)
+        for node in call_graph.reversed_order:
+            doc += self(node.func) + NewLine()
+
+        doc += NewLine() + '}'
+        return doc
+
+
+class CPUCodegen(Codegen):
+    # pylint: disable=abstract-method
+
+    def scalar_literal(self, value, dtype: DataType):
+        if dtype == dtypes.boolean:
+            ret = 'true' if value else 'false'
+        elif dtype == dtypes.float64:
+            ret = '{}'.format(float(value))
+        elif dtype == dtypes.float32:
+            ret = '{}f'.format(float(value))
+        # current cpu has very poor support of float16, bfloat16
+        # like cuda did, we emulate them in include/cpu/float16.h and include/cpu/bfloat16.h
+        elif dtype == dtypes.float16:
+            ret = '(half){}f'.format(float(value))
+        elif dtype == dtypes.tfloat32:
+            ret = '(float){}f'.format(float(value))
+        elif dtype == dtypes.bfloat16:
+            ret = '(bfloat16_t){}f'.format(float(value))
+        elif dtype == dtypes.int64:
+            ret = 'int64_t({}ll)'.format(int(value))
+        elif dtype == dtypes.int32:
+            ret = '{}'.format(int(value))
+        elif dtype == dtypes.int16:
+            ret = 'int16_t({})'.format(int(value))
+        elif dtype == dtypes.int8:
+            ret = 'int8_t({})'.format(int(value))
+        elif dtype == dtypes.uint64:
+            ret = 'uint64_t({}ull)'.format(int(value))
+        elif dtype == dtypes.uint32:
+            ret = 'uint32_t({}u)'.format(int(value))
+        elif dtype == dtypes.uint16:
+            ret = 'uint16_t({})'.format(int(value))
+        elif dtype == dtypes.uint8:
+            ret = 'uint8_t({})'.format(int(value))
+        else:
+            raise NotImplementedError('Cannot recognize scalar literal {} with dtype {}'.format(value, dtype))
+        return Text(ret)
+
+    def visit_ScalarType(self, t: DataType):
+        # float16, bfloat16 and tfloat32 are not supported on CPU yet
+        # https://moocaholic.medium.com/fp64-fp32-fp16-bfloat16-tf32-and-other-members-of-the-zoo-a1ca7897d407
+        scalar_type_map = {
+            'bool': 'bool',
+            'uint8': 'uint8_t',
+            'uint16': 'uint16_t',
+            'uint32': 'uint32_t',
+            'uint64': 'uint64_t',
+            'int8': 'int8_t',
+            'int16': 'int16_t',
+            'int32': 'int32_t',
+            'int64': 'int64_t',
+            'float16': 'half',
+            'float32': 'float',
+            'float64': 'double',
+            'bfloat16': 'bfloat16_t',
+            'tfloat32': 'float',
+        }
+        return Text(scalar_type_map[t.name])
+
+    def visit_IRModule(self, module: IRModule) -> Doc:
+        self.ir_module = module
+        doc = Doc()
+        # todo: only add necessary headers
+        doc += Text('#include <stdint.h>') + NewLine()
+        doc += Text('#include <hidet/runtime/cpu_context.h>') + NewLine()
+        doc += Text('#include <math.h>') + NewLine()
+        # float16 and bfloat16 emulation
+        doc += Text('#include <hidet/cpu/float16.h>') + NewLine()
+        doc += Text('#include <hidet/cpu/bfloat16.h>') + NewLine()
+
+        if module.task is not None:
+            doc += '/*' + NewLine()
+            doc += str(module.task) + NewLine()
+            doc += '*/' + NewLine()
+
+        doc += Text('extern "C" {') + NewLine()
+
+        # add namespace to activate data type and function
+        doc += Text('using float16::Half;') + NewLine()
+        doc += Text('using bfloat16::BFloat16;') + NewLine()
+
+        # use typedef to map half and bfloat16 type
+        doc += Text('typedef Half half;') + NewLine()
+        doc += Text('typedef BFloat16 bfloat16_t;') + NewLine()
+
+        call_graph = CallGraph(module)
+        for node in call_graph.reversed_order:
+            doc += self(node.func) + NewLine()
+
+        doc += NewLine() + '}'
+        return doc
+
+    def visit_Function(self, func: Function) -> Doc:
+        self.namer.clear()
+
+        doc = NewLine()
+
+        doc += ' ' + self(func.ret_type)
+
+        # func name
+        canonized_func_name = self.canonize_funcname(func.name)
+        doc += ' ' + canonized_func_name
+        self.func_name_map[func.name] = canonized_func_name
+
+        # parameters
+        doc += '('
+        param_docs = []
+        for param in func.params:
+            param_docs.append(self.param_declare(param))
+        doc += doc_join(param_docs, Text(', '))
+        doc += ') {'
+
+        # comments
+        label = func.get_attr('label', default=None, allow_missing=True)
+        if label:
+            doc += (NewLine() + '// label: {}'.format(label)).indent()
+
+        # body
+        doc += self(func.body).indent()
+
+        doc += NewLine() + '}'
+
+        return doc
+
+
 def codegen(ir_module: IRModule, src_out_path: Optional[str] = None, target='cuda') -> str:
     gen = CUDACodegen()
-=======
-def codegen(ir_module: IRModule, src_out_path: Optional[str] = None) -> str:
-    from hidet.cuda import available
-
-    if available():
-        gen = CUDACodegen()
-    else:
-        gen = CPUCodegen()
->>>>>>> af3d4125
     doc = gen(ir_module)
     code = str(doc)
     if src_out_path is not None:
