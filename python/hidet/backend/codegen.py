--- conflicted
+++ resolved
@@ -638,76 +638,48 @@
 
 
 class CPUCodegen(Codegen):
-<<<<<<< HEAD
-    # pylint: disable=abstract-method
-
-    def scalar_literal(self, value, dtype: DataType):
-        if dtype == dtypes.boolean:
-            ret = 'true' if value else 'false'
-        elif dtype == dtypes.float64:
-            ret = '{}'.format(float(value))
-        elif dtype == dtypes.float32:
-            ret = '{}f'.format(float(value))
-        # current cpu has very poor support of float16, bfloat16
-        # like cuda did, we emulate them in include/cpu/float16.h and include/cpu/bfloat16.h
-        elif dtype == dtypes.float16:
-            ret = '(half){}f'.format(float(value))
-        elif dtype == dtypes.tfloat32:
-            ret = '(float){}f'.format(float(value))
-        elif dtype == dtypes.bfloat16:
-            ret = '(bfloat16_t){}f'.format(float(value))
-        elif dtype == dtypes.int64:
-            ret = 'int64_t({}ll)'.format(int(value))
-        elif dtype == dtypes.int32:
-            ret = '{}'.format(int(value))
-        elif dtype == dtypes.int16:
-            ret = 'int16_t({})'.format(int(value))
-        elif dtype == dtypes.int8:
-            ret = 'int8_t({})'.format(int(value))
-        elif dtype == dtypes.uint64:
-            ret = 'uint64_t({}ull)'.format(int(value))
-        elif dtype == dtypes.uint32:
-            ret = 'uint32_t({}u)'.format(int(value))
-        elif dtype == dtypes.uint16:
-            ret = 'uint16_t({})'.format(int(value))
-        elif dtype == dtypes.uint8:
-            ret = 'uint8_t({})'.format(int(value))
-        else:
-            raise NotImplementedError('Cannot recognize scalar literal {} with dtype {}'.format(value, dtype))
-        return Text(ret)
+    def require_headers(self) -> Doc:
+        doc = Doc()
+        doc += Text('#include <stdint.h>') + NewLine()
+        doc += Text('#include <math.h>') + NewLine()
+        doc += Text('#include <hidet/runtime/cpu/context.h>') + NewLine()
+        doc += Text('#include <hidet/runtime/cpu/float16.h>') + NewLine()
+        doc += Text('#include <hidet/runtime/cpu/bfloat16.h>') + NewLine()
+        doc += Text('#include <hidet/runtime/cpu/complex.h>') + NewLine()
+        doc += Text('#include <immintrin.h>')
+        doc += NewLine()
+        return doc
 
     def visit_ScalarType(self, t: DataType):
         # float16, bfloat16 and tfloat32 are not supported on CPU yet
         # https://moocaholic.medium.com/fp64-fp32-fp16-bfloat16-tf32-and-other-members-of-the-zoo-a1ca7897d407
         scalar_type_map = {
-            'bool': 'bool',
-            'uint8': 'uint8_t',
-            'uint16': 'uint16_t',
-            'uint32': 'uint32_t',
-            'uint64': 'uint64_t',
-            'int8': 'int8_t',
-            'int16': 'int16_t',
-            'int32': 'int32_t',
-            'int64': 'int64_t',
-            'float16': 'half',
-            'float32': 'float',
-            'float64': 'double',
-            'bfloat16': 'bfloat16_t',
-            'tfloat32': 'float',
-            'float32x4': '__m128',
-            'float32x8': '__m256'
+        'bool': 'bool',
+        'uint8': 'uint8_t',
+        'uint16': 'uint16_t',
+        'uint32': 'uint32_t',
+        'uint64': 'uint64_t',
+        'int8': 'int8_t',
+        'int16': 'int16_t',
+        'int32': 'int32_t',
+        'int64': 'int64_t',
+        'float16': 'half',
+        'float32': 'float',
+        'float64': 'double',
+        'bfloat16': 'bfloat16_t',
+        'tfloat32': 'float',
+        'float32x4': '__m128',
+        'float32x8': '__m256'
         }
         return Text(scalar_type_map[t.name])
 
     def visit_IRModule(self, module: IRModule) -> Doc:
         self.ir_module = module
-=======
-    def require_headers(self) -> Doc:
->>>>>>> dbfc57df
         doc = Doc()
+        # todo: only add necessary headers
         doc += Text('#include <stdint.h>') + NewLine()
+        doc += Text('#include <hidet/runtime/cpu_context.h>') + NewLine()
         doc += Text('#include <math.h>') + NewLine()
-<<<<<<< HEAD
         # float16 and bfloat16 emulation
         doc += Text('#include <hidet/cpu/float16.h>') + NewLine()
         doc += Text('#include <hidet/cpu/bfloat16.h>') + NewLine()
@@ -735,13 +707,6 @@
             doc += self(node.func) + NewLine()
 
         doc += NewLine() + '}'
-=======
-        doc += Text('#include <hidet/runtime/cpu/context.h>') + NewLine()
-        doc += Text('#include <hidet/runtime/cpu/float16.h>') + NewLine()
-        doc += Text('#include <hidet/runtime/cpu/bfloat16.h>') + NewLine()
-        doc += Text('#include <hidet/runtime/cpu/complex.h>') + NewLine()
-        doc += NewLine()
->>>>>>> dbfc57df
         return doc
 
     def visit_Function(self, func: Function) -> Doc:
@@ -777,15 +742,6 @@
         return doc
 
 
-<<<<<<< HEAD
-def codegen(ir_module: IRModule, src_out_path: Optional[str] = None, target='cuda') -> str:
-    if target == 'cuda':
-        gen = CUDACodegen()
-    elif target == 'cpu':
-        gen = CPUCodegen()
-    else:
-        raise ValueError("codegen: unknown target {}".format(target))
-=======
 def codegen(ir_module: IRModule, src_out_path: Optional[str] = None) -> str:
     from hidet.cuda import available
 
@@ -793,7 +749,6 @@
         gen = CUDACodegen()
     else:
         gen = CPUCodegen()
->>>>>>> dbfc57df
     doc = gen(ir_module)
     code = str(doc)
     if src_out_path is not None:
