--- conflicted
+++ resolved
@@ -228,26 +228,8 @@
 
     symbol_map = {}
     for i, (traced, new) in enumerate(zip(traced_inputs, inputs)):
-<<<<<<< HEAD
         if isinstance(traced, TensorSignature):
             if traced.device.partition(':')[0] != new.device.kind:
-=======
-        traced_dev_kind = traced.device.partition(':')[0]
-        if traced_dev_kind != new.device.target:
-            raise RuntimeError(
-                f"device mismatch at arg {i} between original: {traced.device} and new: {new.device.kind}"
-            )
-        if ir.data_type(traced.dtype) != new.dtype:
-            raise RuntimeError(f"dtype mismatch at arg {i} between original: {traced.dtype} and new: {new.dtype}")
-        traced_shape = traced.shape
-        concrete_shape = new.shape
-        if len(traced_shape) != len(concrete_shape):
-            raise RuntimeError(
-                f"Rank of input {i} not equal to original. ({len(concrete_shape)} vs. {len(traced_shape)})"
-            )
-        for j, (orig_shape, new_shape) in enumerate(zip(traced_shape, concrete_shape)):
-            if isinstance(orig_shape, int) and orig_shape != new_shape:
->>>>>>> ccef0791
                 raise RuntimeError(
                     f"device mismatch at arg {i} between original: {traced.device} and new: {new.device.kind}"
                 )
