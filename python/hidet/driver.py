--- conflicted
+++ resolved
@@ -25,7 +25,7 @@
 from hidet.backend.build import CompilationFailed
 from hidet.utils.py import cyan, green, Timer
 from hidet.ir.task import Task
-from hidet.ir.func import IRModule
+from hidet.ir.func import IRModule, Function
 from hidet.ir.type import FuncType
 from hidet.runtime.module import compiled_task_cache, CompiledModule, load_compiled_module, compiled_module_exists
 from hidet.runtime.device import Device
@@ -193,7 +193,7 @@
     with PassContext(instruments=instruments):
         ir_module = lower(ir_module)
 
-<<<<<<< HEAD
+# <<<<<<< HEAD
     # get function type
     func: Function = ir_module.lookup('launch')
     kernel_func = ir_module.lookup(func.attrs['packed_func'])
@@ -201,8 +201,8 @@
 
     codegen_target = 'cpu' if kernel_func.kind == 'host_kernel' else 'cuda'
 
-=======
->>>>>>> dde99383
+# =======
+# >>>>>>> main
     # code generation
     codegen(ir_module, src_out_path=src_path)
 
