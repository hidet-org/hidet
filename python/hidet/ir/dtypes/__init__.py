--- conflicted
+++ resolved
@@ -15,14 +15,9 @@
 from .floats import float16, float32, float64, bfloat16, tfloat32
 from .floats import f16, f32, f64, bf16, tf32
 from .boolean import boolean
-<<<<<<< HEAD
 from .vector import float16x2, float32x4, float32x8
+from .complex import complex64, complex128
 from .vector import f16x2, f32x4, f32x8
-=======
-from .complex import complex64, complex128
-from .vector import float16x2, float32x4
-from .vector import f16x2, f32x4
->>>>>>> dbfc57df
 from .promotion import promote_type
 from .utils import dtype_to_numpy, finfo, iinfo
 
