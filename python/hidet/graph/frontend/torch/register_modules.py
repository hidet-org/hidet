--- conflicted
+++ resolved
@@ -358,8 +358,4 @@
 class HidetMish(HidetModule):
     def __call__(self, x: Tensor) -> Tensor:
         assert isinstance(self.mod, torch.nn.Mish)
-<<<<<<< HEAD
-        return regs.mish(x)
-=======
-        return regs.mish(x, self.mod.inplace)
->>>>>>> e69abeb8
+        return regs.mish(x, self.mod.inplace)