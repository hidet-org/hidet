# Licensed under the Apache License, Version 2.0 (the "License");
# you may not use this file except in compliance with the License.
# You may obtain a copy of the License at
#
#     http://www.apache.org/licenses/LICENSE-2.0
#
# Unless required by applicable law or agreed to in writing, software
# distributed under the License is distributed on an "AS IS" BASIS,
# WITHOUT WARRANTIES OR CONDITIONS OF ANY KIND, either express or implied.
# See the License for the specific language governing permissions and
# limitations under the License.
# from __future__ import annotations

from typing import Dict, Any, Type, Callable, Optional, Tuple, Set, List, Union
import logging
import inspect
import operator
import itertools
import tabulate
import torch

from hidet.ir.type import data_type
from hidet.graph.tensor import Tensor
from .utils import relative_absolute_error

logger = logging.getLogger(__name__)


class OverloadedFunction:
    def __init__(self):
        from inspect import Signature

        self.signatures: List[Signature] = []
        self.functions: List[Callable] = []

    def __call__(self, *args, **kwargs):
        dispatched = self.resolve(*args, **kwargs)
        if dispatched is None:
            raise RuntimeError('Can not dispatch function')
        return dispatched(*args, **kwargs)

    def resolve(self, *args, **kwargs) -> Optional[Callable]:
        for sig, func in zip(self.signatures, self.functions):
            try:
                sig.bind(*args, **kwargs)
            except TypeError:
                continue
            else:
                return func
        return None

    def overload(self, func: Callable):
        self.functions.append(func)
        self.signatures.append(inspect.signature(func))
        return self


class Registry:
<<<<<<< HEAD
    registered_modules: Dict[Type[torch.nn.Module], Type['HidetModule']] = {}
    registered_functions: Dict[Callable, OverloadedFunction] = {}
    registered_methods: Dict[Callable, Callable] = {}
=======
    # registered modules, like torch.nn.Conv2d, torch.nn.Linear.
    registered_modules: Dict[Type[torch.nn.Module], Type['HidetModule']] = {}
    # registered functions, like torch.add, torch.mul, torch.nn.functional.relu, and torch.ops.aten.cos.
    registered_functions: Dict[Callable, OverloadedFunction] = {}
    # registered methods, like torch.Tensor.add, torch.Tensor.mul, torch.Tensor.relu.
    registered_methods: Dict[Callable, OverloadedFunction] = {}
>>>>>>> bb03b682


class ExpectedRegistry:
    operator_functions: Set[Callable] = set(c for c in operator.__dict__.values() if callable(c))
    torch_functional: Set[Callable] = set(c for c in torch.nn.functional.__dict__.values() if callable(c))
    torch_modules: Set[Type[torch.nn.Module]] = set(
        c for c in torch.nn.__dict__.values() if isinstance(c, type) and issubclass(c, torch.nn.Module)
    )
    torch_root_functions: Set[Callable] = set(c for c in torch.__dict__.values() if callable(c))
    torch_tensor_methods: Set[Callable] = set(
        getattr(torch.Tensor, name) for name in dir(torch.Tensor) if callable(getattr(torch.Tensor, name))
    )


class UniqueWarnings:
    """
    Used to suppress duplicate warnings.
    """

    def __init__(self):
        self.warned: Set[str] = set()

    def warn_once(self, msg: str):
        """
        Only warn once for all duplicated messages between resets.
        """
        import warnings as _warnings

        if msg not in self.warned:
            _warnings.warn(msg, stacklevel=2)
            self.warned.add(msg)

    @staticmethod
    def warn(msg: str):
        import warnings as _warnings

        _warnings.warn(msg, stacklevel=2)

    def reset(self):
        self.warned.clear()


warnings = UniqueWarnings()


def register_module(torch_cls: Type[torch.nn.Module]):
    def decorator(hidet_cls: Type[HidetModule]):
        Registry.registered_modules[torch_cls] = hidet_cls
        return hidet_cls

    return decorator


def register_function(func: Union[Callable, str]):
    def decorator(hidet_func):
        if func not in Registry.registered_functions:
            Registry.registered_functions[func] = OverloadedFunction()
        Registry.registered_functions[func].overload(hidet_func)
        return hidet_func

    return decorator


def register_method(method: Callable):
    def decorator(hidet_method):
        if method not in Registry.registered_functions:
            Registry.registered_methods[method] = OverloadedFunction()
        Registry.registered_methods[method].overload(hidet_method)
        return hidet_method

    return decorator


def tensor_from_torch(tensor: torch.Tensor) -> Tensor:
    import hidet.graph.tensor

    if tensor.requires_grad:
        # if torch.is_grad_enabled():
        #     warnings.warn_once(
        #         "hidet: a parameter with requires_grad=True used for computation while "
        #         "torch.is_grad_enabled() is True.  Please consider use 'with torch.no_grad()' "
        #         "to wrap the model execution."
        #     )
        tensor = tensor.detach()
    return hidet.graph.tensor.from_torch(tensor)


class HidetModule:
    def __init__(self, torch_module: torch.nn.Module):
        self.mod: torch.nn.Module = torch_module
        self.torch_params: Dict[str, Optional[torch.Tensor]] = dict(
            itertools.chain(self.mod.named_parameters(), self.mod.named_buffers())
        )
        self.hidet_params: Dict[str, Optional[Tensor]] = {}

    def __call__(self, *args, **kwargs):
        raise NotImplementedError()

    def param(self, name: str, optional=False) -> Optional[Tensor]:
        if name not in self.torch_params:
            if optional:
                return None
            raise RuntimeError(f"hidet: {self.mod} has no parameter/buffer {name}")
        if name not in self.hidet_params:
            if self.torch_params[name] is None:
                self.hidet_params[name] = None
            else:
                torch_param: torch.Tensor = self.torch_params[name]
                self.hidet_params[name] = tensor_from_torch(torch_param)
        return self.hidet_params[name]


class Interpreter:
    def __init__(self, graph_module: torch.fx.GraphModule):
        super().__init__()
        self.graph_module: torch.fx.GraphModule = graph_module
        self.graph: torch.fx.Graph = graph_module.graph
        self.torch_modules: Dict[str, torch.nn.Module] = dict(graph_module.named_modules())
        self.hidet_modules: Dict[str, HidetModule] = {}

        self._check_support()

    def __call__(self, *args):
        return self.forward(*args)

    @staticmethod
    def _get_callable_name(target: Callable) -> str:
        if target in ExpectedRegistry.torch_modules:
            return f'torch.nn.{target.__name__}'
        elif target in ExpectedRegistry.torch_functional:
            return f'torch.nn.functional.{target.__name__}'
        elif target in ExpectedRegistry.operator_functions:
            return f'operator.{target.__name__}'
        elif target in ExpectedRegistry.torch_root_functions:
            return f'torch.{target.__name__}'
        elif target in ExpectedRegistry.torch_tensor_methods:
            return f'torch.Tensor.{target.__name__}'
        else:
            return str(target)

    def _check_support(self):
        not_supported = set()
        for node in self.graph.nodes:
            if node.op == "call_module":
                torch_cls = type(self.torch_modules[node.target])
                if torch_cls not in Registry.registered_modules:
                    not_supported.add(torch_cls)
            elif node.op == "call_function":
                if node.target not in Registry.registered_functions:
                    not_supported.add(node.target)
        if len(not_supported) > 0:
            lines = []
            lines.append("The following modules/functions are not supported by hidet yet:")
            for target in not_supported:
                lines.append(f"  {self._get_callable_name(target)}")
            raise NotImplementedError("\n".join(lines))

    def _lookup_hidet_module(self, target: str) -> HidetModule:
        if target not in self.hidet_modules:
            torch_module = self.torch_modules[target]
            torch_cls = type(torch_module)
            hidet_cls = Registry.registered_modules[torch_cls]
            self.hidet_modules[target] = hidet_cls(torch_module)
        return self.hidet_modules[target]

    def _lookup_hidet_method(self, torch_method):
        if torch_method not in Registry.registered_methods:
            method_name = self._get_callable_name(torch_method)
            raise NotImplementedError(f"hidet: method {method_name} is not supported yet.")
        return Registry.registered_methods[torch_method]

    @staticmethod
    def _callable_info(f: Callable) -> Tuple[str, str, int]:
        if inspect.ismethod(f):
            func = dict(inspect.getmembers(f))['__func__']
            code = dict(inspect.getmembers(func))['__code__']
            callable_name = f.__qualname__
        elif inspect.isfunction(f):
            code = dict(inspect.getmembers(f))['__code__']
            callable_name = f.__qualname__
        else:
            # an object with __call__ method
            func = dict(inspect.getmembers(getattr(f, '__call__')))['__func__']
            code = dict(inspect.getmembers(func))['__code__']
            callable_name = getattr(f, '__class__').__qualname__

        filename, lineno = code.co_filename, code.co_firstlineno
        return callable_name, filename, lineno

    @staticmethod
    def _raise_exception(exception: Exception, target, caused_callable: Any, args, kwargs):
        # See https://docs.python.org/3/library/inspect.html for more information on the inspect module.
        assert callable(caused_callable), 'Expected callable'
        target_name = Interpreter._get_callable_name(target)

        argument_strings = []
        for arg in args:
            argument_strings.append('tensor(...)' if isinstance(arg, Tensor) else repr(arg))
        for key, value in kwargs.items():
            argument_strings.append(f'{key}={value.signature() if isinstance(value, Tensor) else repr(value)}')
        args_string = ", ".join(argument_strings)

        if isinstance(caused_callable, OverloadedFunction):
            dispatched = caused_callable.resolve(*args, **kwargs)
            if dispatched is None:
                msg = ['Can not interpreting {} given arguments: '.format(target_name)]
                msg.append('  {}({})'.format(target_name, args_string))
                msg.append('Possible candidates are: ')
                for overload, sig in zip(caused_callable.functions, caused_callable.signatures):
                    name, fname, lineno = Interpreter._callable_info(overload)
                    msg.append('  {}{}'.format(name, sig))
                    msg.append('    File "{}", line {}'.format(fname, lineno))
                raise RuntimeError('\n'.join(msg))
            caused_callable = dispatched

        callable_name, filename, lineno = Interpreter._callable_info(caused_callable)
        raise type(exception)(
            f'{exception}, occurred when interpreting {target_name} with\n'
            f'  {callable_name}({", ".join(argument_strings)})\n'
            f'{callable_name} is defined at\n'
            f'  File "{filename}", line {lineno}'
        ) from exception

    def forward(self, *args):
        # pylint: disable=broad-except
        def load_arg(a, env):
            return torch.fx.graph.map_arg(a, lambda n: env[n.name])

        logger.info('start to interpret graph')

        args_iter = iter(args)
        hidet_env: Dict[str, Any] = {}

        graph_hidet_output: Optional[Any] = None

        for idx, node in enumerate(self.graph.nodes):
            assert isinstance(node, torch.fx.Node)
            logger.debug(f"interpreting node {idx}: {node.format_node()}")

            if node.op == "placeholder":
                arg = next(args_iter)
                if isinstance(arg, torch.Tensor):
                    raise RuntimeError('input tensor must be hidet Tensor, got torch.Tensor')
                hidet_env[node.name] = arg
            elif node.op == "get_attr":
                target_atoms = node.target.split(".")
                attr = self.graph_module
                for i, atom in enumerate(target_atoms):
                    if not hasattr(attr, atom):
                        raise RuntimeError(f"Node referenced nonexistent target {target_atoms[:i]}")
                    attr = getattr(attr, atom)
                hidet_env[node.name] = tensor_from_torch(attr) if isinstance(attr, torch.Tensor) else attr
            elif node.op == "call_function":
                hidet_func = Registry.registered_functions[node.target]
                hidet_args = load_arg(node.args, hidet_env)
                hidet_kwargs = load_arg(node.kwargs, hidet_env)
                try:
                    hidet_env[node.name] = hidet_func(*hidet_args, **hidet_kwargs)
                except Exception as e:
                    self._raise_exception(e, node.target, hidet_func, hidet_args, hidet_kwargs)
            elif node.op == "call_method":
                args = load_arg(node.args, hidet_env)
                kwargs = load_arg(node.kwargs, hidet_env)

                if isinstance(args[0], Tensor):
                    torch_method = getattr(torch.Tensor, node.target)
                else:
                    torch_method = getattr(type(args[0]), node.target)
                hidet_method = self._lookup_hidet_method(torch_method)
                try:
                    hidet_env[node.name] = hidet_method(*args, **kwargs)
                except Exception as e:
                    self._raise_exception(e, node.target, hidet_method, args, kwargs)
            elif node.op == "call_module":
                hidet_module = self._lookup_hidet_module(node.target)
                args = load_arg(node.args, hidet_env)
                kwargs = load_arg(node.kwargs, hidet_env)
                try:
                    hidet_env[node.name] = hidet_module(*args, **kwargs)
                except Exception as e:
                    self._raise_exception(e, node.target, hidet_module, args, kwargs)
            elif node.op == "output":
                graph_hidet_output = hidet_env[node.name] = load_arg(node.args[0], hidet_env)
            else:
                assert False

        logger.info('finish interpreting graph')

        warnings.reset()

        return graph_hidet_output

    def forward_with_check(self, *args) -> str:
        # pylint: disable=broad-except
        def to_hidet(value):
            if isinstance(value, torch.Tensor):
                return tensor_from_torch(value.clone())
            return value

        def to_torch(value):
            if isinstance(value, Tensor):
                if value.is_symbolic():
                    raise ValueError('expect concrete arguments to check the correctness')
                value = value.torch()
            return value

        def load_arg(a, env):
            return torch.fx.graph.map_arg(a, lambda n: env[n.name])

        logger.info('start to interpret graph')

        args_iter = iter(args)
        torch_env: Dict[str, Any] = {}
        hidet_env: Dict[str, Any] = {}
        check_report: List[Tuple[str, str, str, str, str]] = [('kind', 'operator', 'dtype', 'error', 'attention')]

        for idx, node in enumerate(self.graph.nodes):
            assert isinstance(node, torch.fx.Node)
            logger.debug(f"interpreting node {idx}: {node.format_node()}")

            readable_target = ''

            if node.op == "placeholder":
                arg = next(args_iter)
                torch_env[node.name] = to_torch(arg)
                hidet_env[node.name] = to_hidet(arg)
            elif node.op == "get_attr":
                target_atoms = node.target.split(".")
                attr = self.graph_module
                for i, atom in enumerate(target_atoms):
                    if not hasattr(attr, atom):
                        raise RuntimeError(f"Node referenced nonexistent target {target_atoms[:i]} not")
                    attr = getattr(attr, atom)
                torch_env[node.name] = attr
                hidet_env[node.name] = to_hidet(attr)
            elif node.op == "call_function":
                torch_func = node.target
                torch_args = load_arg(node.args, torch_env)
                torch_kwargs = load_arg(node.kwargs, torch_env)
                torch_env[node.name] = torch_func(*torch_args, **torch_kwargs)

                hidet_func = Registry.registered_functions[torch_func]
                hidet_args = load_arg(node.args, hidet_env)
                hidet_kwargs = load_arg(node.kwargs, hidet_env)

                try:
                    hidet_env[node.name] = hidet_func(*hidet_args, **hidet_kwargs)
                except Exception as e:
                    self._raise_exception(e, node.target, hidet_func, hidet_args, hidet_kwargs)

                readable_target = self._get_callable_name(torch_func)
            elif node.op == "call_method":
                torch_args = load_arg(node.args, torch_env)
                torch_kwargs = load_arg(node.kwargs, torch_env)
                torch_method = getattr(type(torch_args[0]), node.target)
                torch_env[node.name] = torch_method(*torch_args, **torch_kwargs)

                hidet_args = load_arg(node.args, hidet_env)
                hidet_kwargs = load_arg(node.kwargs, hidet_env)
                hidet_method = self._lookup_hidet_method(torch_method)

                try:
                    hidet_env[node.name] = hidet_method(*hidet_args, **hidet_kwargs)
                except Exception as e:
                    self._raise_exception(e, node.target, hidet_method, hidet_args, hidet_kwargs)

                readable_target = self._get_callable_name(torch_method)
            elif node.op == "call_module":
                torch_module = self.torch_modules[node.target]
                torch_args = load_arg(node.args, torch_env)
                torch_kwargs = load_arg(node.kwargs, torch_env)
                try:
                    torch_env[node.name] = torch_module(*torch_args, **torch_kwargs)
                except Exception as e:
                    self._raise_exception(e, node.target, torch_module, torch_args, torch_kwargs)

                hidet_module = self._lookup_hidet_module(node.target)
                hidet_args = load_arg(node.args, hidet_env)
                hidet_kwargs = load_arg(node.kwargs, hidet_env)

                try:
                    hidet_env[node.name] = hidet_module(*hidet_args, **hidet_kwargs)
                except Exception as e:
                    self._raise_exception(e, node.target, hidet_module, hidet_args, hidet_kwargs)

                readable_target = self._get_callable_name(torch_module)
            elif node.op == "output":
                torch_env[node.name] = load_arg(node.args[0], torch_env)
                hidet_env[node.name] = load_arg(node.args[0], hidet_env)
            else:
                assert False

            torch_output = torch_env[node.name]
            hidet_output = hidet_env[node.name]

            if isinstance(torch_output, (list, tuple)) and isinstance(torch_output[0], torch.Tensor):
                torch_output = torch_output[0]
                hidet_output = hidet_output[0]

            if isinstance(torch_output, torch.Tensor) and isinstance(hidet_output, Tensor):
                error = relative_absolute_error(actual=torch_output, expected=hidet_output.torch())
                dtype = data_type(hidet_output.dtype)
                if dtype.is_integer():
                    pay_attention = error > 1e-8  # int32, ...
                elif dtype.is_float():
                    if dtype.nbytes <= 2:
                        pay_attention = error > 1e-1  # fp16
                    else:
                        pay_attention = error > 5e-5  # fp32
                else:
                    pay_attention = False
                check_report.append(
                    (node.op, readable_target, dtype.name, f'{error:.1e}', '<------' if pay_attention else '')
                )

        logger.info('finish interpreting graph')

        warnings.reset()

        return tabulate.tabulate(
            tabular_data=check_report[1:],
            headers=check_report[0],
            floatfmt='.3e',
            showindex=True,
            disable_numparse=True,
        )<|MERGE_RESOLUTION|>--- conflicted
+++ resolved
@@ -56,18 +56,12 @@
 
 
 class Registry:
-<<<<<<< HEAD
-    registered_modules: Dict[Type[torch.nn.Module], Type['HidetModule']] = {}
-    registered_functions: Dict[Callable, OverloadedFunction] = {}
-    registered_methods: Dict[Callable, Callable] = {}
-=======
     # registered modules, like torch.nn.Conv2d, torch.nn.Linear.
     registered_modules: Dict[Type[torch.nn.Module], Type['HidetModule']] = {}
     # registered functions, like torch.add, torch.mul, torch.nn.functional.relu, and torch.ops.aten.cos.
     registered_functions: Dict[Callable, OverloadedFunction] = {}
     # registered methods, like torch.Tensor.add, torch.Tensor.mul, torch.Tensor.relu.
     registered_methods: Dict[Callable, OverloadedFunction] = {}
->>>>>>> bb03b682
 
 
 class ExpectedRegistry:
