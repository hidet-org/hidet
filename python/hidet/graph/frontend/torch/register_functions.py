# Licensed under the Apache License, Version 2.0 (the "License");
# you may not use this file except in compliance with the License.
# You may obtain a copy of the License at
#
#     http://www.apache.org/licenses/LICENSE-2.0
#
# Unless required by applicable law or agreed to in writing, software
# distributed under the License is distributed on an "AS IS" BASIS,
# WITHOUT WARRANTIES OR CONDITIONS OF ANY KIND, either express or implied.
# See the License for the specific language governing permissions and
# limitations under the License.
from typing import Optional, Union, Sequence, Any, Tuple, List
import operator
import torch
from hidet.graph.tensor import Tensor, full_like, from_torch
from hidet.graph import ops
from hidet.utils import same_list
from hidet.ir.type import DataType
from hidet.ir.expr import Int
from hidet.runtime.device import Device
from .interpreter import register_function, register_method
from .interpreter import warnings
from .utils import dtype_from_torch, device_from_torch

Number = Union[int, float, bool]


@register_function(torch.nn.functional.conv1d)
def conv1d(x: Tensor, weight: Tensor, bias: Optional[Tensor], stride, padding, dilation, groups):
    x = ops.conv_pad(x, padding)
    y = ops.conv1d(x, weight, stride=stride, dilations=dilation, groups=groups)
    if bias is not None:
        y = y + ops.unsqueeze(bias, [0, 2])
    return y


@register_function(torch.nn.functional.conv_transpose1d)
def conv1d_transpose(
    x: Tensor, weight: Tensor, bias: Optional[Tensor], stride, padding, output_padding, groups, dilation
):
    if dilation != 1 and not same_list(dilation, [1]):
        raise NotImplementedError("dilation != 1")
    y = ops.conv1d_transpose(x, weight, stride, padding, groups, output_padding)
    if bias is not None:
        y = y + ops.unsqueeze(bias, [0, 2])
    return y


@register_function(torch.nn.functional.conv2d)
def conv2d(x: Tensor, weight: Tensor, bias: Optional[Tensor], stride, padding, dilation, groups):
    x = ops.conv_pad(x, padding)
    y = ops.conv2d(x, weight, stride, dilation, groups)
    if bias is not None:
        y = y + ops.unsqueeze(bias, [0, 2, 3])
    return y


@register_function(torch.nn.functional.conv_transpose2d)
def conv2d_transpose(
    x: Tensor, weight: Tensor, bias: Optional[Tensor], stride, padding, output_padding, groups, dilation
):
    if dilation != 1 and not same_list(dilation, [1, 1]):
        raise NotImplementedError("dilation != 1")
    y = ops.conv2d_transpose(x, weight, stride, padding, groups, output_padding)
    if bias is not None:
        y = y + ops.unsqueeze(bias, [0, 2, 3])
    return y


@register_function(torch.nn.functional.conv3d)
def conv3d(x: Tensor, weight: Tensor, bias: Optional[Tensor], stride, padding, dilation, groups):
    x = ops.conv_pad(x, padding)
    y = ops.conv3d(x, weight, stride, dilation, groups)
    if bias is not None:
        y = y + ops.unsqueeze(bias, [0, 2, 3, 4])
    return y


@register_function(torch.nn.functional.conv_transpose3d)
def conv3d_transpose(
    x: Tensor, weight: Tensor, bias: Optional[Tensor], stride, padding, output_padding, groups, dilation
):
    if dilation != 1 and not same_list(dilation, [1, 1, 1]):
        raise NotImplementedError("dilation != 1")
    y = ops.conv3d_transpose(x, weight, stride, padding, groups, output_padding)
    if bias is not None:
        y = y + ops.unsqueeze(bias, [0, 2, 3, 4])
    return y


@register_function(torch.nn.functional.adaptive_avg_pool2d)
def adaptive_avg_pool2d(x: Tensor, output_size):
    return ops.adaptive_avg_pool2d(x, output_size)


@register_function(torch.nn.functional.relu)
def relu(x: Tensor, inplace: bool):
    # if inplace:
    #     warnings.warn_once('hidet: relu with inplace=True is not supported. Treat as inplace=False.')
    _ = inplace
    return ops.relu(x)


@register_function(torch.nn.functional.max_pool2d)
def max_pool2d(x: Tensor, kernel_size, stride, padding=0, dilation=1, ceil_mode=False, return_indices=False):
    if dilation != 1 and not same_list(dilation, [1, 1]):
        raise NotImplementedError("dilation != 1")
    if ceil_mode:
        raise NotImplementedError("ceil_mode=True")
    if return_indices:
        raise NotImplementedError("return_indices=True")
    y = ops.max_pool2d(x, kernel_size, stride, padding)
    return y


@register_function(torch.nn.functional.max_pool3d)
def max_pool3d(x: Tensor, kernel_size, stride, padding=0, dilation=1, ceil_mode=False, return_indices=False):
    if dilation != 1 and not same_list(dilation, [1, 1, 1]):
        raise NotImplementedError("dilation != 1")
    if ceil_mode:
        raise NotImplementedError("ceil_mode=True")
    if return_indices:
        raise NotImplementedError("return_indices=True")
    y = ops.max_pool3d(x, kernel_size, stride, padding)
    return y


@register_function(torch.nn.functional.linear)
def linear(x: Tensor, weight: Tensor, bias: Optional[Tensor]):
    y = ops.matmul(x, weight)
    if bias is not None:
        y = y + bias
    return y


@register_function(torch.nn.functional.bilinear)
def bilinear(x_1: Tensor, x_2: Tensor, weight: Tensor, bias: Optional[Tensor]):
    y = ops.matmul(x_1, ops.matmul(weight, x_2))
    if bias is not None:
        y = y + bias
    return y


@register_function(operator.add)
@register_function(torch.ops.aten.add.Tensor)
def add(x: Tensor, y: Tensor):
    return ops.add(x, y)


@register_function(operator.iadd)
def iadd(x: Tensor, y: Tensor):
    return ops.add(x, y)


@register_function(torch.sin)
@register_function(torch.ops.aten.sin.default)
def sin(x: Tensor):
    return ops.sin(x)


@register_function(torch.cos)
@register_function(torch.ops.aten.cos.default)
def cos(x: Tensor):
    return ops.cos(x)


@register_function(torch.nn.functional.batch_norm)
def batch_norm(
    x: Tensor,
    running_mean: Optional[Tensor],
    running_var: Optional[Tensor],
    weight: Optional[Tensor],
    bias: Optional[Tensor],
    training: bool,
    momentum: float,
    eps: float,
):
    if training:
        warnings.warn_once(
            "hidet: batch_norm training=True is not supported, treat it as training=False. "
            "Results may be different from PyTorch. "
            "Please set the module to eval mode via .eval() first to silence this warning."
        )
    y = ops.batch_norm_infer(x, running_mean, running_var, epsilon=eps)
    _ = momentum  # unused
    if weight is not None:
        y = y * weight.unsqueeze([0, 2, 3])
    if bias is not None:
        y = y + bias.unsqueeze([0, 2, 3])
    return y


@register_function(torch.flatten)
def flatten(x: Tensor, start_dim: int, end_dim: int = -1):
    return ops.flatten(x, start_dim, end_dim)


@register_function(operator.getitem)
def getitem(x: Tensor, index):
    return x[index]


@register_function(operator.mul)
@register_function(torch.mul)
@register_function(torch.ops.aten.mul.Tensor)
def mul(x: Tensor, y: Tensor):
    return x * y


@register_function(torch.cat)
def cat(tensors: List[Tensor], dim: int):
    return ops.concat(tensors, dim)


@register_function(torch.unsqueeze)
def unsqueeze(x: Tensor, dim: int):
    return ops.unsqueeze(x, [dim])


@register_function(torch.nn.functional.avg_pool2d)
def avg_pool2d(x: Tensor, kernel_size, stride, padding, ceil_mode=False, count_include_pad=True, divisor_override=None):
    if ceil_mode:
        raise NotImplementedError("ceil_mode=True")
    if not count_include_pad:
        raise NotImplementedError("count_include_pad=False")
    if divisor_override is not None:
        raise NotImplementedError("divisor_override is not None")
    y = ops.avg_pool2d(x, kernel_size, stride, padding)
    return y


@register_function(torch.nn.functional.avg_pool3d)
def avg_pool3d(x: Tensor, kernel_size, stride, padding, ceil_mode=False, count_include_pad=True, divisor_override=None):
    if ceil_mode:
        raise NotImplementedError("ceil_mode=True")
    if not count_include_pad:
        raise NotImplementedError("count_include_pad=False")
    if divisor_override is not None:
        raise NotImplementedError("divisor_override is not None")
    y = ops.avg_pool3d(x, kernel_size, stride, padding)
    return y


@register_function(torch.nn.functional.interpolate)
def interpolate(
    input: Tensor,
    size: Union[int, Sequence[int]] = None,
    scale_factor=None,
    mode='nearest',
    align_corners=None,
    recompute_scale_factor=None,
    antialias=False,
):
    # please refer to the way that pytorch converts its interpolate function to onnx's resize operator
    # https://github.com/pytorch/pytorch/blob/940662c4dcaa090f20e39a63a8e319a58ca1460f/torch/onnx/symbolic_helper.py#L1133
    # for the details of how to convert pytorch's interpolate to hidet's resize operator as we are similar to onnx
    if len(input.shape) != 4:
        raise NotImplementedError("Currently only supports 4D inputs (NCHW)")

    if antialias:
        raise NotImplementedError("Currently does not support antialias=True")

    if (size is None) == (scale_factor is None):
        raise ValueError("Exactly one of size or scale_factor can be None")

    mode_hidet = mode
    if 'cubic' in mode:
        mode_hidet = 'cubic'
    if 'linear' in mode:
        mode_hidet = 'linear'

    if mode == 'nearest':
        coordinate_transformation_mode = 'asymmetric'
    elif align_corners:
        coordinate_transformation_mode = 'align_corners'
    else:
        coordinate_transformation_mode = 'half_pixel'

    return ops.resize2d(
        input,
        size=size,
        scale_factor=scale_factor,
        method=mode_hidet,
        coordinate_transformation_mode=coordinate_transformation_mode,
        rounding_method='floor',
        roi=None,
        cubic_alpha=-0.75,
        cubic_exclude=False,
        extrapolation_value=0.0,
        recompute_scale_factor=recompute_scale_factor,
    )


@register_function(operator.truediv)
def truediv(x: Union[Tensor, int, float], y: Union[Tensor, int, float]):
    import hidet

    def is_integer(v: Union[Tensor, int, float]) -> bool:
        return isinstance(v, int) or (isinstance(v, Tensor) and v.dtype.is_integer())

    if is_integer(x) and is_integer(y):
        if isinstance(y, (int, float)):
            y = hidet.asarray(y).to(device=x.device)
        return x / ops.cast(y, 'float32')
    else:
        return x / y


@register_function(operator.sub)
def sub(x: Tensor, y: Tensor):
    return x - y


@register_function(operator.neg)
@register_function(torch.neg)
@register_function(torch.ops.aten.neg.default)
def neg(x: Tensor):
    return -x


@register_function(torch.nn.functional.softmax)
@register_method(torch.Tensor.softmax)
def softmax(x: Tensor, dim: int, _stacklevel: int = 3, dtype=None):
    if dtype is not None:
        x = ops.cast(x, dtype_from_torch(dtype))
    return ops.softmax(x, dim)


@register_function(operator.matmul)
@register_function(torch.matmul)
def matmul(x: Tensor, y: Tensor):
    return ops.matmul(x, y)


@register_function(torch.zeros)
def zeros(*size, out=None, dtype=None, layout=None, device=None, pin_memory=False, requires_grad=False):
    import hidet

    if out is not None:
        raise NotImplementedError("out is not None")
    if layout is not None:
        raise NotImplementedError("layout is not None")
    if len(size) == 1:
        if isinstance(size[0], (list, tuple)):
            size = size[0]
    shape = [int(v) for v in size]
    if dtype is None:
        dtype = torch.get_default_dtype()

    _ = pin_memory
    _ = requires_grad

    return hidet.zeros(shape, dtype=dtype_from_torch(dtype), device=device_from_torch(device))


@register_function(torch.ones)
def ones(
    *size: Union[int, Sequence[int]],
    out: Optional[Tensor] = None,
    dtype: Optional[torch.dtype] = None,
    layout: Optional[torch.layout] = None,
    device: Optional[Union[torch.device, str, None]] = None,
    pin_memory: Optional[bool] = False,
    requires_grad: Optional[bool] = False,
):
    import hidet

    if out is not None:
        raise NotImplementedError("out is not None")
    if layout is not None:
        raise NotImplementedError("layout is not None")

    if len(size) == 1:
        if isinstance(size[0], (list, tuple)):
            size = size[0]

    shape = [int(v) for v in size]
    if dtype is None:
        dtype = torch.get_default_dtype()

    # currently, hidet's default cpu memory is always pinned.
    # todo: fix here when hidet supports non-pinned memory
    _ = pin_memory
    _ = requires_grad

    return hidet.ones(
        shape=shape, dtype=dtype_from_torch(torch_dtype=dtype).name, device=device_from_torch(torch_device=device)
    )


@register_function(torch.nn.functional.gelu)
def gelu(x: Tensor, approximate: Optional[str] = "none"):
    if approximate is not None and approximate != "none":
        warnings.warn_once("hidet: gelu with approximate {repr(approximate)} is not supported. Treat as 'none'.")
    return ops.gelu(x)


@register_function(torch.nn.functional.layer_norm)
def layer_norm(
    x: Tensor,
    normalized_shape: Sequence[int],
    weight: Optional[Tensor] = None,
    bias: Optional[Tensor] = None,
    eps: float = 1e-5,
):
    y = ops.layer_norm(x, num_last_dims=len(normalized_shape), epsilon=eps)
    if weight is not None:
        y = y * weight
    if bias is not None:
        y = y + bias
    return y


@register_function(torch.nn.functional.group_norm)
def group_norm(
    x: Tensor,
    num_groups: int,
    num_channels: int,
    weight: Optional[Tensor] = None,
    bias: Optional[Tensor] = None,
    eps: float = 1e-5,
):
    if x.shape[1] != num_channels:
        raise ValueError(
            "num_channels does not match tensor shape at index 2, expect {} but got {}".format(num_channels, x.shape[2])
        )
    if num_channels % num_groups != 0:
        raise ValueError("num_channels {} must be divisible by num_groups {}".format(num_channels, num_groups))

    y = ops.group_norm(x, num_groups, epsilon=eps)
    if weight is not None:
        y = y * weight.reshape([num_channels, 1, 1])
    if bias is not None:
        y = y + bias.reshape([num_channels, 1, 1])
    return y


@register_function(torch.tanh)
def tanh(x: Tensor):
    return ops.tanh(x)


@register_function(torch.nn.functional.hardtanh)
def hardtanh(x: Tensor, min_val: float, max_val: float):
    return ops.hardtanh(x, min_val, max_val)


@register_function(torch.nn.functional.embedding)
def embedding(
    x: Tensor,
    weight: Tensor,
    padding_idx: Optional[int] = None,
    max_norm: Optional[float] = None,
    norm_type: float = 2.0,
    scale_grad_by_freq: bool = False,
    sparse: bool = False,
):
    import hidet

    assert len(weight.shape) == 2
    if max_norm is not None:
        # normalize the whole embedding matrix, as we are doing inference
        p = hidet.full([], norm_type, dtype=weight.dtype, device=weight.device)
        invp = hidet.full([], 1.0 / norm_type, dtype=weight.dtype, device=weight.device)
        eps = hidet.full([], 1e-8, dtype=weight.dtype, device=weight.device)
        d = ops.pow(weight, p).sum(-1)
        d = ops.pow(d, invp).unsqueeze(-1) + eps
        weight = weight / d

    _ = padding_idx  # unused
    _ = scale_grad_by_freq  # unused
    _ = sparse  # unused

    y = ops.take(weight, x, axis=0)
    return y


@register_function(torch.permute)
@register_method(torch.Tensor.permute)
def permute(x: Tensor, *args):
    if len(args) == 1 and isinstance(args[0], (list, tuple)):
        args = args[0]
    dims = [int(v) for v in args]
    return ops.transpose(x, dims)


@register_function(torch.transpose)
@register_method(torch.Tensor.transpose)
def transpose(x: Tensor, dim0: int, dim1: int):
    if dim0 < dim1:
        dim0, dim1 = dim1, dim0
    return ops.transpose(x, [dim0, dim1])


@register_function(torch.nn.functional.dropout)
@register_function(torch.nn.functional.dropout1d)
@register_function(torch.nn.functional.dropout2d)
@register_function(torch.nn.functional.dropout3d)
def dropout(x: Tensor, p: float = 0.5, training: bool = True, inplace: bool = False):
    _ = p
    if training:
        warnings.warn_once('hidet: Dropout/1D/2D/3D in training mode is not supported. Treating as in inference mode.')
    if inplace:
        warnings.warn_once("hidet: dropout(..., inplace=True) is not supported, treating as inplace=False")
    return x


@register_function(torch.nn.functional.relu6)
def relu6(x: Tensor, inplace: bool = False):
    if inplace:
        warnings.warn_once("hidet: relu6(..., inplace=True) is not supported, treating as inplace=False")
    return ops.relu6(x)


@register_function(torch.arange)
def arange(
    start: Number,
    end: Number = None,
    step: Number = 1,
    *,
    out: Optional[Tensor] = None,
    dtype: Optional[torch.dtype] = None,
    layout: Optional[torch.layout] = None,
    device: Optional[Union[torch.device, str, None]] = None,
    pin_memory: Optional[bool] = False,
    requires_grad: Optional[bool] = False,
):
    if end is None:
        end = start
        start = 0
    if out is not None:
        raise NotImplementedError("hidet: does not support torch.arange(..., out=..., ...)")
    if layout is not None:
        raise NotImplementedError("hidet: does not support torch.arange(..., layout=..., ...)")
    if requires_grad and torch.is_grad_enabled():
        warnings.warn_once("hidet: requires_grad=True when torch.is_grad_enabled(), treating as requires_grad=False")
    _ = pin_memory  # ignore here, as hidet's default cpu memory is always pinned
    hidet_device: Device = device_from_torch(torch_device=device)
    hidet_dtype: DataType = dtype_from_torch(torch_dtype=dtype)
    return ops.arange(start, end, step, dtype=hidet_dtype, device=hidet_device)


@register_function(torch.addmm)
def addmm(
    input: Tensor, mat1: Tensor, mat2: Tensor, *, beta: Number = 1, alpha: Number = 1, out: Optional[Tensor] = None
):
    if out is not None:
        raise NotImplementedError("hidet: does not support torch.addmm(..., out=..., ...)")
    y = ops.matmul(mat1, mat2)
    if alpha not in [1, 1.0]:
        y = y * alpha
    if beta not in [1, 1.0]:
        input = input * beta
    return y + input


@register_function(torch.where)
def where(condition: Tensor, x: Tensor, y: Tensor):
    return ops.where(cond=condition, x=x, y=y)


@register_function(torch.pow)
def pow(base: Tensor, exponent: Union[Number, Tensor]):
    if isinstance(exponent, (int, float, bool)):
        exponent = full_like(base, exponent)
    return ops.pow(base, exponent)


@register_function(torch.full)
def full(size, fill_value, *, out=None, dtype=None, layout=None, device=None, requires_grad=False):
    if out is not None:
        raise NotImplementedError("hidet: does not support torch.full(..., out=..., ...)")
    if layout not in [None, torch.strided]:
        raise NotImplementedError("hidet: does not support torch.full(..., layout=..., ...)")
    if requires_grad and torch.is_grad_enabled():
        warnings.warn_once("hidet: requires_grad=True when torch.is_grad_enabled(), treating as requires_grad=False")
    hidet_device: Device = device_from_torch(torch_device=device)
    hidet_dtype: DataType = dtype_from_torch(torch_dtype=dtype)
    return ops.full(size, fill_value, dtype=hidet_dtype, device=hidet_device)


@register_function(torch.empty)
def empty(
    *size,
    out=None,
    dtype=None,
    layout=torch.strided,
    device=None,
    requires_grad=False,
    pin_memory=False,
    memory_format=torch.contiguous_format,
):
    import hidet

    if out is not None:
        raise NotImplementedError("hidet: does not support torch.empty(..., out=..., ...)")
    if layout not in [None, torch.strided]:
        raise NotImplementedError("hidet: does not support torch.empty(..., layout=..., ...)")
    if requires_grad and torch.is_grad_enabled():
        warnings.warn_once("hidet: requires_grad=True when torch.is_grad_enabled(), treating as requires_grad=False")
    if pin_memory:
        raise NotImplementedError("hidet: does not support torch.empty(..., pin_memory=True, ...)")
    if memory_format != torch.contiguous_format:
        raise NotImplementedError("hidet: does not support torch.empty(..., memory_format=..., ...)")

    hidet_device: Device = device_from_torch(torch_device=device)
    hidet_dtype: DataType = dtype_from_torch(torch_dtype=dtype)
    if len(size) == 1 and isinstance(size[0], (tuple, list)):
        size = size[0]
    return hidet.empty(size, dtype=hidet_dtype, device=hidet_device)


@register_function(torch.bmm)
def bmm(input: Tensor, mat2: Tensor, *, out: Optional[Tensor] = None) -> Tensor:
    if out is not None:
        raise NotImplementedError("hidet: does not support torch.bmm(..., out=...)")
    return ops.matmul(input, mat2)


@register_function(torch.baddbmm)
def baddbmm(input, batch1, batch2, *, beta=1, alpha=1, out: Optional[Tensor] = None) -> Tensor:
    import hidet

    if out is not None:
        raise NotImplementedError("hidet: does not support torch.baddbmm(..., out=...)")

    if alpha == 0 and beta == 0:
        size = batch1.shape[0:2] + [batch2.shape[-1]]
        return hidet.zeros(shape=size, dtype=input.dtype, device=input.device)
    elif alpha == 0:
        return beta * input
    elif beta == 0:
        return alpha * ops.matmul(batch1, batch2)

    if alpha == 1 and beta == 1:
        return input + ops.matmul(batch1, batch2)
    elif alpha == 1:
        return beta * input + ops.matmul(batch1, batch2)
    elif beta == 1:
        return input + alpha * ops.matmul(batch1, batch2)

    return beta * input + alpha * ops.matmul(batch1, batch2)


@register_function(torch.tensor)
def torch_tensor(
    data: Any, dtype: Optional[torch.dtype] = None, device: Optional[torch.device] = None, requires_grad: bool = False
) -> Tensor:
    if requires_grad and torch.is_grad_enabled():
        warnings.warn_once("hidet: requires_grad=True when torch.is_grad_enabled(), treating as requires_grad=False")
    if isinstance(data, Tensor):
        device = device_from_torch(torch_device=device) if device is not None else device
        return data.to(device=device, dtype=dtype_from_torch(dtype))
    else:
        tt = torch.tensor(data, dtype=dtype, device=device)
        return from_torch(tt)


@register_function(torch.sigmoid)
def sigmoid(x: Tensor, *, out: Optional[Tensor] = None) -> Tensor:
    if out is not None:
        warnings.warn_once("hidet: does not support torch.sigmoid(..., out=...)")
    return ops.sigmoid(x)


@register_function(torch.exp)
def exp(x: Tensor, *, out: Optional[Tensor] = None) -> Tensor:
    if out is not None:
        warnings.warn_once("hidet: does not support torch.exp(..., out=...)")
    return ops.exp(x)


@register_function(torch.nn.functional.hardsigmoid)
def hardsigmoid(x: Tensor, inplace: bool = False):
    if inplace:
        warnings.warn_once('hidet: hardsigmoid with inplace=True is not supported. Treat as inplace=False.')
    return ops.hardsigmoid(x)


@register_function(torch.nn.functional.silu)
def silu(x: Tensor, inplace: bool = False):
    if inplace:
        warnings.warn_once('hidet: silu with inplace=True is not supported. Treat as inplace=False.')
    return ops.silu(x)


@register_function(torch.nn.functional.hardswish)
def hardswish(x: Tensor, inplace: bool = False):
    if inplace:
        warnings.warn_once('hidet: hardswish with inplace=True is not supported. Treat as inplace=False.')
    return ops.hardswish(x)


@register_function(torch.nn.functional.softmin)
def softmin(x: Tensor, dim: int):
    return ops.softmin(x, dim)


@register_function(torch.nn.functional.softplus)
def softplus(x: Tensor, beta: int = 1, threshold: int = 20):
    return ops.softplus(x, beta, threshold)


@register_function(torch.nn.functional.softshrink)
def softshrink(x: Tensor, lambd=0.5):
    return ops.softshrink(x, lambd)


@register_function(torch.nn.functional.tanhshrink)
def tanhshrink(x: Tensor):
    return ops.tanhshrink(x)


@register_function(torch.nn.functional.hardshrink)
def hardshrink(x: Tensor, lambd=0.5):
    return ops.hardshrink(x, lambd)


@register_function(torch.nn.functional.softsign)
def softsign(x: Tensor):
    return ops.softsign(x)


@register_function(torch.nn.functional.celu)
def celu(x: Tensor, alpha: float = 1.0, inplace: bool = False):
    if inplace:
        warnings.warn_once('hidet: celu with inplace=True is not supported. Treat as inplace=False.')
    return ops.celu(x, alpha)


@register_function(torch.nn.functional.logsigmoid)
def logsigmoid(x: Tensor):
    return ops.logsigmoid(x)


@register_function(torch.nn.functional.mish)
def mish(x: Tensor, inplace: bool = False):
    if inplace:
        warnings.warn_once('hidet: mish with inplace=True is not supported. Treat as inplace=False.')
    return ops.multiply(x, ops.tanh(ops.softplus(x, 1, 20)))


@register_function(torch.gather)
def gather(x: Tensor, dim: int, index: Tensor, *, sparse_grad=False, out=None):
    if sparse_grad:
        warnings.warn_once('hidet: gather with sparse_grad=True is not supported. Treat as sparse_grad=False.')
    if out is not None:
        raise NotImplementedError('hidet: gather with out=... is not supported')
    return ops.gather(x, index, axis=dim)


@register_function(torch.maximum)
def maximum(x: Tensor, other: Tensor, *, out: Optional[Tensor] = None) -> Tensor:
<<<<<<< HEAD
    if out is not None:
        raise NotImplementedError("hidet: does not support torch.maximum(..., out=...)")
    return ops.maximum(x, other)
=======
    a, b = x, other
    if len(a.shape) == 0 and a.device.is_cpu() and b.device.is_cuda() and not a.is_symbolic():
        a = a.cuda()
    if len(b.shape) == 0 and b.device.is_cpu() and a.device.is_cuda() and not b.is_symbolic():
        b = b.cuda()
    if out is not None:
        raise NotImplementedError("hidet: does not support torch.maximum(..., out=...)")
    return ops.maximum(a, b)
>>>>>>> bb03b682


@register_function(torch.minimum)
def minimum(x: Tensor, other: Tensor, *, out: Optional[Tensor] = None) -> Tensor:
<<<<<<< HEAD
    if out is not None:
        raise NotImplementedError("hidet: does not support torch.minimum(..., out=...)")
    return ops.minimum(x, other)
=======
    a, b = x, other
    if len(a.shape) == 0 and a.device.is_cpu() and b.device.is_cuda() and not a.is_symbolic():
        a = a.cuda()
    if len(b.shape) == 0 and b.device.is_cpu() and a.device.is_cuda() and not b.is_symbolic():
        b = b.cuda()
    if out is not None:
        raise NotImplementedError("hidet: does not support torch.minimum(..., out=...)")
    return ops.minimum(a, b)
>>>>>>> bb03b682


@register_function(torch.max)
def torch_max_v1(x: Tensor, *, out: Optional[Tensor] = None) -> Tensor:
    if out is not None:
        raise NotImplementedError("hidet: does not support torch.max(..., out=...)")
    return ops.max(x, dims=list(range(len(x.shape))), keep_dim=True)


@register_function(torch.max)
def torch_max_v2(
    x: Tensor, other: Union[Tensor, int], *, out: Optional[Tensor] = None
) -> Union[Tensor, Tuple[Tensor, Tensor]]:
    if out is not None:
        raise NotImplementedError("hidet: does not support torch.max(..., out=...)")
    if isinstance(other, Tensor):
<<<<<<< HEAD
        return ops.maximum(x, other)
=======
        return maximum(x, other)
>>>>>>> bb03b682
    else:
        return torch_max_v3(x, other)


@register_function(torch.max)
def torch_max_v3(
    x: Tensor, dim: Int, keepdim: bool = False, *, out: Union[Tensor, Tuple[Tensor, ...], List[Tensor]] = None
) -> Tuple[Tensor, Tensor]:
    if out is not None:
        raise NotImplementedError("hidet: does not support torch.max(..., out=...)")
    values = ops.max(x, dims=dim, keep_dim=keepdim)
    indices = ops.argmax(x, dim=dim, keep_dim=keepdim)
    return values, indices


@register_function(torch.min)
def torch_min_v1(x: Tensor, *, out: Optional[Tensor] = None) -> Tensor:
    if out is not None:
        raise NotImplementedError("hidet: does not support torch.min(..., out=...)")
    return ops.min(x, dims=list(range(len(x.shape))), keep_dim=True)


@register_function(torch.min)
def torch_min_v2(
    x: Tensor, other: Union[Tensor, int], *, out: Optional[Tensor] = None
) -> Union[Tensor, Tuple[Tensor, Tensor]]:
    if out is not None:
        raise NotImplementedError("hidet: does not support torch.min(..., out=...)")
    if isinstance(other, Tensor):
<<<<<<< HEAD
        return ops.minimum(x, other)
=======
        return minimum(x, other)
>>>>>>> bb03b682
    else:
        return torch_min_v3(x, other)


@register_function(torch.min)
def torch_min_v3(
    x: Tensor, dim: Int, keepdim: bool = False, *, out: Union[Tensor, Tuple[Tensor, ...], List[Tensor]] = None
) -> Tuple[Tensor, Tensor]:
    if out is not None:
        raise NotImplementedError("hidet: does not support torch.min(..., out=...)")
    values = ops.min(x, dims=dim, keep_dim=keepdim)
    indices = ops.argmin(x, dim=dim, keep_dim=keepdim)
<<<<<<< HEAD
    return values, indices
=======
    return values, indices


@register_function(operator.lt)
def lt(a: Tensor, b: Tensor) -> Tensor:
    return ops.less(a, b)


@register_function(operator.le)
def le(a: Tensor, b: Tensor) -> Tensor:
    return ops.less_equal(a, b)


@register_function(operator.gt)
def gt(a: Tensor, b: Tensor) -> Tensor:
    return ops.greater(a, b)


@register_function(operator.ge)
def ge(a: Tensor, b: Tensor) -> Tensor:
    return ops.greater_equal(a, b)


@register_function(operator.eq)
def eq(a: Tensor, b: Tensor) -> Tensor:
    return ops.equal(a, b)


@register_function(operator.ne)
def ne(a: Tensor, b: Tensor) -> Tensor:
    return ops.not_equal(a, b)


@register_function(torch.rsqrt)
def rsqrt(x: Tensor, *, out: Optional[Tensor] = None) -> Tensor:
    if out is not None:
        raise NotImplementedError("hidet: does not support torch.rsqrt(..., out=...)")
    return ops.rsqrt(x)


@register_function(torch.pow)
@register_method(torch.Tensor.pow)
def tensor_pow(self: Union[Tensor, Number], exponent: Union[Tensor, Number]) -> Tensor:
    if isinstance(self, Tensor) and isinstance(exponent, Tensor):
        return ops.pow(self, exponent)
    elif isinstance(self, Tensor):
        return ops.pow(self, ops.full([], value=exponent, dtype=self.dtype, device=self.device))
    elif isinstance(exponent, Tensor):
        return ops.pow(ops.full([], value=self, dtype=exponent.dtype, device=exponent.device), exponent)
    else:
        return operator.pow(self, exponent)


@register_function(torch.mean)
@register_method(torch.Tensor.mean)
def torch_mean_v1(x: Tensor, *, dtype: Optional[DataType] = None) -> Tensor:
    output = ops.mean(x, dims=list(range(len(x.shape))), keep_dim=True)
    if dtype:
        output = output.astype(dtype_from_torch(dtype))
    return output


@register_function(torch.mean)
@register_method(torch.Tensor.mean)
def torch_mean_v2(
    x: Tensor, dim, keepdim=False, *, dtype: Optional[DataType] = None, out: Optional[Tensor] = None
) -> Tensor:
    if out is not None:
        raise NotImplementedError("hidet: does not support torch.mean(..., out=...)")
    output = ops.mean(x, dims=dim, keep_dim=keepdim)
    if dtype:
        output = output.astype(dtype_from_torch(dtype))
    return output
>>>>>>> bb03b682
<|MERGE_RESOLUTION|>--- conflicted
+++ resolved
@@ -751,11 +751,6 @@
 
 @register_function(torch.maximum)
 def maximum(x: Tensor, other: Tensor, *, out: Optional[Tensor] = None) -> Tensor:
-<<<<<<< HEAD
-    if out is not None:
-        raise NotImplementedError("hidet: does not support torch.maximum(..., out=...)")
-    return ops.maximum(x, other)
-=======
     a, b = x, other
     if len(a.shape) == 0 and a.device.is_cpu() and b.device.is_cuda() and not a.is_symbolic():
         a = a.cuda()
@@ -764,16 +759,10 @@
     if out is not None:
         raise NotImplementedError("hidet: does not support torch.maximum(..., out=...)")
     return ops.maximum(a, b)
->>>>>>> bb03b682
 
 
 @register_function(torch.minimum)
 def minimum(x: Tensor, other: Tensor, *, out: Optional[Tensor] = None) -> Tensor:
-<<<<<<< HEAD
-    if out is not None:
-        raise NotImplementedError("hidet: does not support torch.minimum(..., out=...)")
-    return ops.minimum(x, other)
-=======
     a, b = x, other
     if len(a.shape) == 0 and a.device.is_cpu() and b.device.is_cuda() and not a.is_symbolic():
         a = a.cuda()
@@ -782,7 +771,6 @@
     if out is not None:
         raise NotImplementedError("hidet: does not support torch.minimum(..., out=...)")
     return ops.minimum(a, b)
->>>>>>> bb03b682
 
 
 @register_function(torch.max)
@@ -799,11 +787,7 @@
     if out is not None:
         raise NotImplementedError("hidet: does not support torch.max(..., out=...)")
     if isinstance(other, Tensor):
-<<<<<<< HEAD
-        return ops.maximum(x, other)
-=======
         return maximum(x, other)
->>>>>>> bb03b682
     else:
         return torch_max_v3(x, other)
 
@@ -833,11 +817,7 @@
     if out is not None:
         raise NotImplementedError("hidet: does not support torch.min(..., out=...)")
     if isinstance(other, Tensor):
-<<<<<<< HEAD
-        return ops.minimum(x, other)
-=======
         return minimum(x, other)
->>>>>>> bb03b682
     else:
         return torch_min_v3(x, other)
 
@@ -850,9 +830,6 @@
         raise NotImplementedError("hidet: does not support torch.min(..., out=...)")
     values = ops.min(x, dims=dim, keep_dim=keepdim)
     indices = ops.argmin(x, dim=dim, keep_dim=keepdim)
-<<<<<<< HEAD
-    return values, indices
-=======
     return values, indices
 
 
@@ -925,5 +902,4 @@
     output = ops.mean(x, dims=dim, keep_dim=keepdim)
     if dtype:
         output = output.astype(dtype_from_torch(dtype))
-    return output
->>>>>>> bb03b682
+    return output