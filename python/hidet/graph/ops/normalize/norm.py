--- conflicted
+++ resolved
@@ -15,12 +15,6 @@
 from hidet.ir.module import IRModule
 from hidet.ir.primitives import active_mask, shfl_down_sync
 from hidet.ir.compute import reduce
-<<<<<<< HEAD
-from hidet.ir.expr import Expr
-from hidet.lang import spatial, repeat, view, cast, register_tensor, shared_tensor
-from hidet.lang import data_type, TensorType, i32, attrs
-from hidet.lang.cuda import blockIdx, threadIdx, syncthreads
-=======
 from hidet.ir.expr import Expr, convert, is_constant, if_then_else
 from hidet.ir.type import DataType
 from hidet.ir.layout import row_major
@@ -29,7 +23,6 @@
 from hidet.lang import data_type, TensorType, tensor_pointer, address, i32, attrs
 from hidet.lang.cuda import blockIdx, threadIdx
 from hidet.lang.cuda import dynamic_shared_memory, syncthreads
->>>>>>> ccef0791
 from hidet.graph.ops.utils import Task, Operator, Tensor, TensorNode
 from hidet.graph.ops.utils import compute, input_like, normalize_dim
 from hidet.utils import prod
@@ -128,10 +121,7 @@
         x, y = self.inputs[0], self.outputs[0]
         dtype = x.type.dtype
 
-<<<<<<< HEAD
-=======
         lanes = 1
->>>>>>> ccef0791
         input_shape: List[Expr] = list(x.shape)
         vtype: DataType = dtype
         if dtype.nbytes < 4:
@@ -215,51 +205,6 @@
                 attrs.cuda.grid_dim = grid_size
                 attrs.cuda.block_dim = block_size
                 attrs.cuda.min_blocks = 1
-<<<<<<< HEAD
-
-                # this is used for multi-level reduction
-                smem_mean = shared_tensor(accumulate_dtype, shape=[used_smem_bytes_per_block])
-                smem_m2 = shared_tensor(accumulate_dtype, shape=[used_smem_bytes_per_block])
-                smem_count = shared_tensor(i32, shape=[used_smem_bytes_per_block])
-
-                # cache repeated loads
-                regs_repeat = register_tensor(dtype, shape=[repeat_reduction])
-
-                reg_dtype = register_tensor(dtype, [1])
-                mean_final = register_tensor(accumulate_dtype, [1])
-                m2_final = register_tensor(accumulate_dtype, [1])
-                count_final = register_tensor('int32', [1])
-
-                mean_final[0] = accumulate_dtype.zero
-                m2_final[0] = accumulate_dtype.zero
-                count_final[0] = i32.zero
-
-                for spatial_idxs in task_layout.on(blockIdx.x, bind_tuple=True):
-                    # note, this is evaluated at compile time
-                    ele_idx = spatial_idxs + dim_zeros
-                    norm_tensor = ~x[ele_idx]
-                    flat_tensor = view(norm_tensor, dtype[reduce_extent])
-
-                    reduce_mapping = repeat(repeat_reduction) * spatial(block_size)
-                    for reduction_idx in reduce_mapping.on(threadIdx.x):
-                        mean = register_tensor(accumulate_dtype, [1])
-                        m2 = register_tensor(accumulate_dtype, [1])
-                        count = register_tensor('int32', [1])
-                        other_mean = register_tensor(accumulate_dtype, [1])
-                        other_m2 = register_tensor(accumulate_dtype, [1])
-                        other_count = register_tensor('int32', [1])
-
-                        if reduction_idx < reduce_extent:
-                            reg_dtype[0] = flat_tensor[reduction_idx]
-                            count[0] = 1
-                        else:
-                            reg_dtype[0] = dtype.zero
-                            count[0] = 0
-                        regs_repeat[reduction_idx // block_size] = reg_dtype[0]
-
-                        mean[0] = reg_dtype[0]
-                        m2[0] = accumulate_dtype.zero
-=======
                 attrs.cuda.dynamic_smem_bytes = used_smem_bytes_per_block
 
                 # this is used for staging warp shuffle results
@@ -348,7 +293,6 @@
                             mean[0] = accumulate_dtype.zero
                             m2[0] = accumulate_dtype.zero
                             count[0] = 0
->>>>>>> ccef0791
 
                         other_mean[0] = shfl_down_sync(mask, mean[0], 16, 32)
                         other_m2[0] = shfl_down_sync(mask, m2[0], 16, 32)
@@ -374,82 +318,6 @@
                         other_m2[0] = shfl_down_sync(mask, m2[0], 1, 32)
                         other_count[0] = shfl_down_sync(mask, count[0], 1, 32)
                         welford_combine(mean, m2, count, other_mean, other_m2, other_count)
-<<<<<<< HEAD
-
-                        if stages > 1 and threadIdx.x % warp_size == 0:
-                            smem_mean[threadIdx.x // warp_size] = mean[0]
-                            smem_m2[threadIdx.x // warp_size] = m2[0]
-                            smem_count[threadIdx.x // warp_size] = count[0]
-
-                        syncthreads()
-
-                        # reduce shared memory with just a single warp
-                        if stages > 1 and threadIdx.x < warp_size:
-                            mean[0] = smem_mean[threadIdx.x] if threadIdx.x < shm_count else accumulate_dtype.zero
-                            m2[0] = smem_m2[threadIdx.x] if threadIdx.x < shm_count else accumulate_dtype.zero
-                            count[0] = smem_count[threadIdx.x] if threadIdx.x < shm_count else 0
-
-                        syncthreads()
-
-                        if stages > 1 and threadIdx.x < warp_size:
-                            other_mean[0] = shfl_down_sync(mask, mean[0], 16, 32)
-                            other_m2[0] = shfl_down_sync(mask, m2[0], 16, 32)
-                            other_count[0] = shfl_down_sync(mask, count[0], 16, 32)
-                            welford_combine(mean, m2, count, other_mean, other_m2, other_count)
-
-                            other_mean[0] = shfl_down_sync(mask, mean[0], 8, 32)
-                            other_m2[0] = shfl_down_sync(mask, m2[0], 8, 32)
-                            other_count[0] = shfl_down_sync(mask, count[0], 8, 32)
-                            welford_combine(mean, m2, count, other_mean, other_m2, other_count)
-
-                            other_mean[0] = shfl_down_sync(mask, mean[0], 4, 32)
-                            other_m2[0] = shfl_down_sync(mask, m2[0], 4, 32)
-                            other_count[0] = shfl_down_sync(mask, count[0], 4, 32)
-                            welford_combine(mean, m2, count, other_mean, other_m2, other_count)
-
-                            other_mean[0] = shfl_down_sync(mask, mean[0], 2, 32)
-                            other_m2[0] = shfl_down_sync(mask, m2[0], 2, 32)
-                            other_count[0] = shfl_down_sync(mask, count[0], 2, 32)
-                            welford_combine(mean, m2, count, other_mean, other_m2, other_count)
-
-                            other_mean[0] = shfl_down_sync(mask, mean[0], 1, 32)
-                            other_m2[0] = shfl_down_sync(mask, m2[0], 1, 32)
-                            other_count[0] = shfl_down_sync(mask, count[0], 1, 32)
-                            welford_combine(mean, m2, count, other_mean, other_m2, other_count)
-
-                        # at theis point mean, m2, count on T0 has the correct data for this iteration
-                        # we store this to shm and let everyone else read
-                        if threadIdx.x == 0:
-                            smem_mean[0] = mean[0]
-                            smem_m2[0] = m2[0]
-                            smem_count[0] = count[0]
-                        syncthreads()
-
-                        mean[0] = smem_mean[0]
-                        m2[0] = smem_m2[0]
-                        count[0] = smem_count[0]
-                        syncthreads()
-
-                        # we have mean and var here for this iteration
-                        welford_combine(mean_final, m2_final, count_final, mean, m2, count)
-
-                # end of mean and var calculation, perform write back
-                m2_final[0] = m2_final[0] / cast(count_final[0], dtype)
-
-                for spatial_idxs in task_layout.on(blockIdx.x, bind_tuple=True):
-                    ele_idx = spatial_idxs + dim_zeros
-                    norm_tensor = ~y[ele_idx]
-                    flat_tensor = view(norm_tensor, dtype[reduce_extent])
-
-                    reduce_mapping = repeat(repeat_reduction) * spatial(block_size)
-                    for reduction_idx in reduce_mapping.on(threadIdx.x):
-                        if reduction_idx < reduce_extent:
-                            val = regs_repeat[reduction_idx // block_size]
-                            normed = (val - mean_final[0]) * prim.rsqrt(
-                                m2_final[0] + cast(self.attrs['epsilon'], accumulate_dtype)
-                            )
-                            flat_tensor[reduction_idx] = normed
-=======
                     # at theis point mean, m2, count on T0 has the correct data for this iteration
                     # we store this to shm and let everyone else read
                     if threadIdx.x == 0:
@@ -480,7 +348,6 @@
                         )
                         y.write(write_idx, normed)
                         k_write += 1
->>>>>>> ccef0791
 
         ir_module = module.ir_module()
         return ir_module
