--- conflicted
+++ resolved
@@ -14,15 +14,9 @@
 from hidet.ir.primitives import active_mask, shfl_down_sync
 from hidet.ir.compute import reduce
 from hidet.ir.expr import Expr
-<<<<<<< HEAD
-from hidet.lang import spatial, repeat, view, cast
-from hidet.lang import data_type, TensorType, i32, attrs, tensor
-from hidet.lang.cuda import blockIdx, threadIdx, register_tensor, syncthreads
-=======
 from hidet.lang import spatial, repeat, view, cast, register_tensor, shared_tensor
 from hidet.lang import data_type, TensorType, i32, f32, attrs
 from hidet.lang.cuda import blockIdx, threadIdx, syncthreads
->>>>>>> 246820de
 from hidet.graph.ops.utils import Task, Operator, Tensor, TensorNode
 from hidet.graph.ops.utils import compute, input_like, normalize_dim
 from hidet.utils import prod
@@ -184,11 +178,7 @@
                 smem_count = shared_tensor(i32, shape=[used_smem_bytes_per_block])
 
                 # cache repeated loads
-<<<<<<< HEAD
-                regs_repeat = tensor('register', dtype, shape=[repeat_reduction])
-=======
-                regs_repeat = register_tensor(f32, shape=[repeat_reduction])
->>>>>>> 246820de
+                regs_repeat = register_tensor(dtype, shape=[repeat_reduction])
 
                 reg_dtype = register_tensor(dtype, [1])
                 mean_final = register_tensor(accumulate_dtype, [1])
