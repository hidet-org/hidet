# Licensed under the Apache License, Version 2.0 (the "License");
# you may not use this file except in compliance with the License.
# You may obtain a copy of the License at
#
#     http://www.apache.org/licenses/LICENSE-2.0
#
# Unless required by applicable law or agreed to in writing, software
# distributed under the License is distributed on an "AS IS" BASIS,
# WITHOUT WARRANTIES OR CONDITIONS OF ANY KIND, either express or implied.
# See the License for the specific language governing permissions and
# limitations under the License.
from typing import List, Optional, Union, Sequence, Tuple
from hidet.ir.type import DataType, data_type
from hidet.ir.expr import Expr, Constant, if_then_else, convert, cast as ir_cast, is_constant
from hidet.ir.expr import Int
from hidet.ir.layout import RowMajorLayout
from hidet.ir.utils import index_deserialize, index_serialize
from hidet.utils import prod
from .utils import Task, InverseMap, Operator, Tensor, TensorNode, compute, input_like, normalize_dim, can_broadcast
from .utils import TensorInput


def is_true(x: Union[Expr, bool]) -> bool:
    if isinstance(x, (Constant, bool)):
        return bool(x) is True
    return False


def same_shape(shape_a: Sequence[Union[Expr, int]], shape_b: Sequence[Union[Expr, int]]) -> bool:
    return len(shape_a) == len(shape_b) and all(a == b for a, b in zip(shape_a, shape_b))


class ReshapeTask(Task):
    def __init__(self, x: TensorNode, y_shape: List[Int]):
        y_shape = self.normalize_shape(x.shape, y_shape)
        if not isinstance(x.type.layout, RowMajorLayout):
            raise NotImplementedError(
                'currently, only support row major layout. Please use '
                '.contiguous() to transfer the given tensor into row major layout first.'
            )

        def index_map(dst_indices, src_shape, dst_shape):
            src_groups = []
            dst_groups = []
            if any(isinstance(v, Expr) for v in list(src_shape) + list(dst_shape)):
                src_groups = [list(range(len(src_shape)))]
                dst_groups = [list(range(len(dst_shape)))]
            else:
                i, j = 0, 0
                while i < len(src_shape) and j < len(dst_shape):
                    src_group = [i]
                    dst_group = [j]
                    x_size, y_size = src_shape[i], dst_shape[j]
                    i += 1
                    j += 1
                    while x_size != y_size:
                        if x_size < y_size:
                            x_size *= src_shape[i]
                            src_group.append(i)
                            i += 1
                        else:
                            y_size *= dst_shape[j]
                            dst_group.append(j)
                            j += 1
                    src_groups.append(src_group)
                    dst_groups.append(dst_group)
                if i < len(src_shape):
                    src_groups.append(list(range(i, len(src_shape))))
                    dst_groups.append([])
                if j < len(dst_shape):
                    src_groups.append([])
                    dst_groups.append(list(range(j, len(dst_shape))))
            src_indices = []
            for src_group, dst_group in zip(src_groups, dst_groups):
                x_group_shape = [src_shape[r] for r in src_group]
                y_group_shape = [dst_shape[r] for r in dst_group]
                y_group_indices = [dst_indices[r] for r in dst_group]
                x_group_indices = index_deserialize(index_serialize(y_group_indices, y_group_shape), x_group_shape)
                src_indices.extend(x_group_indices)
            assert len(src_indices) == len(src_shape)
            return src_indices

        def inverse_map(*x_indices):
            return index_map(x_indices, src_shape=y_shape, dst_shape=x.shape)

        y = compute(
            name='y',
            shape=y_shape,
            fcompute=lambda *indices: x[index_map(indices, src_shape=x.shape, dst_shape=y_shape)],
        )
        super().__init__(
            name='reshape',
            inputs=[x],
            outputs=[y],
            inverse_map={x: InverseMap.from_lambda(inverse_map, num_args=len(x.shape))},
            attributes={'shape': y_shape},
        )
    
    def normalize_shape(self, origin_shape: Sequence[Int], shape: Sequence[Int]):
        # [1, 3, 224, 224], [1, -1, 224, 0] => [1, 3, 224, 224]
        shape = list(shape)
        for i in range(len(shape)):
            if isinstance(shape[i], int) and shape[i] == 0:
                if i >= len(origin_shape):
                    raise ValueError(
                        '0 is used outside original shape: ' 'origin {} target {}'.format(origin_shape, shape)
                    )
                shape[i] = origin_shape[i]
        
        size = prod(origin_shape)
        cnt = sum(1 for v in shape if isinstance(v, int) and v == -1)
        if cnt == 0:
            total = prod(shape)
            self._assert(total == size, (
                    'Reshape: given shape has different size with input tensor: '
                    'shape {} and size {}'.format(shape, size)
                ))
            return shape
        elif cnt == 1:
            remain_size = prod([v for v in shape if not is_constant(v) or v != -1])
            self._assert(size % remain_size == 0, 
                         'Given shape is incompatible with input tensor: ' 'shape {} and size {}'.format(shape, size))
            return [v if not is_constant(v) or v != -1 else size // remain_size for v in shape]
        else:
            raise ValueError('Can not infer the shape when there are multiple -1: {}'.format(shape))


class RearrangeTask(Task):
    def __init__(self, x: TensorNode, plan: List[List[int]]):
        x_shape = x.shape
        y_shape = [prod([x_shape[i] for i in dims]) for dims in plan]

        def index_split(total_index, dim_sizes: List[int]) -> List:
            bases = [prod(dim_sizes[i + 1 :]) for i in range(len(dim_sizes))]
            return [(total_index // base) % dim for dim, base in zip(dim_sizes, bases)]

        def fcompute(*y_indices):
            x_indices = [None for _ in range(len(x_shape))]
            for i, y_index in enumerate(y_indices):
                dims = plan[i]
                if len(dims) == 0:
                    # this new dimension has size 1
                    continue
                split_indices = index_split(total_index=y_index, dim_sizes=[x_shape[k] for k in dims])
                for j, x_index in zip(dims, split_indices):
                    x_indices[j] = x_index
            for i, x_index in enumerate(x_indices):
                if x_index is None:
                    if isinstance(x_shape[i], Constant) and int(x_shape[i]) > 1:
                        msg = 'Rearrange plan {} on tensor {} leave non-one dimension {} not been accessed'.format(
                            plan, x_shape, i
                        )
                        raise ValueError(msg)
                    else:
                        x_indices[i] = 0
            return x[x_indices]

        y = compute(name='y', shape=y_shape, fcompute=fcompute)

        def inverse_map(*x_indices):
            y_indices = []
            for dims in plan:
                cnt = convert(0)
                for dim in dims:
                    cnt = cnt * x_shape[dim] + x_indices[dim]
                y_indices.append(cnt)
            return y_indices

        super().__init__(
            name='rearrange',
            inputs=[x],
            outputs=[y],
            inverse_map={x: InverseMap.from_lambda(inverse_map, len(x_shape))},
        )


class ConcatTask(Task):
    def __init__(self, inputs: List[TensorNode], axis: int):
        shapes: List[Tuple[Expr, ...]] = [t.shape for t in inputs]
        n = len(shapes)
        assert n > 0
        for i in range(1, n):
            if len(shapes[0]) != len(shapes[i]):
                raise ValueError('Concat: all shapes must have the same rank, got {}'.format(shapes))
            if any(is_constant(a, b) and a != b for j, (a, b) in enumerate(zip(shapes[0], shapes[i])) if j != axis):
                raise ValueError(
                    'Concat: all tensors must have the same shape except axis dimension, '
                    'got {}, axis {}'.format(shapes, axis)
                )
        rank = len(shapes[0])
        out_shape = [shapes[0][i] if i != axis else sum(shapes[j][i] for j in range(n)) for i in range(rank)]

        def fmap(*indices):
            pre_sum = [sum(shapes[j][axis] for j in range(i)) for i in range(n + 1)]
            value = inputs[-1][indices[:axis] + (indices[axis] - pre_sum[-2],) + indices[axis + 1 :]]
            for i, inp in reversed(list(zip(range(n - 1), inputs[: n - 1]))):
                input_i_value = inp[indices[:axis] + (indices[axis] - pre_sum[i],) + indices[axis + 1 :]]
                value = if_then_else(indices[axis] < pre_sum[i + 1], input_i_value, value)
            return value

        out = compute(name='out', shape=out_shape, fcompute=lambda *indices: fmap(*indices))

        super().__init__(name='concat', inputs=inputs, outputs=[out])


class TakeTask(Task):
    def __init__(self, data: TensorNode, indices: TensorNode, axis=0):
        output_shape = data.shape[:axis] + indices.shape + data.shape[axis + 1 :]
        assert 0 <= axis < len(data.shape)

        def fmap(*output_indices):
            indices_indices = output_indices[axis : axis + len(indices.shape)]
            index_value = indices[indices_indices]
            index_value = if_then_else(index_value < 0, index_value + data.shape[axis], index_value)
            data_indices = output_indices[:axis] + (index_value,) + output_indices[axis + len(indices.shape) :]
            return data[data_indices]

        output = compute(name='output', shape=output_shape, fcompute=lambda *output_indices: fmap(*output_indices))
        super().__init__(name='take', inputs=[data, indices], outputs=[output])


class GatherTask(Task):
    def __init__(self, data: TensorInput, indices: TensorInput, axis=0):
        output_shape = data.shape[:axis] + [indices.shape[axis]] + data.shape[axis + 1 :]

        def fmap(*output_indices):
            index_value = indices[output_indices]
            index_value = if_then_else(index_value < 0, index_value + data.shape[axis], index_value)
            data_indices = output_indices[:axis] + (index_value,) + output_indices[axis + 1 :]
            return data[data_indices]

        output = compute(name='output', shape=output_shape, fcompute=lambda *output_indices: fmap(*output_indices))
        super().__init__(name='gather', inputs=[data, indices], outputs=[output])


class StridedSliceTask(Task):
    def __init__(
        self,
        data: TensorNode,
        starts: List[Optional[int]],
        ends: List[Optional[int]],
        axes: List[int],
        strides: List[int],
    ):
        assert len(starts) == len(ends) == len(axes) == len(strides)
        if len(axes) != len(set(axes)):
            raise ValueError('Duplicated axes in slice, axes: {}'.format(axes))
        output_shape = list(data.shape)
        axis2info = {}
        for axis, start, end, stride in zip(axes, starts, ends, strides):
            if stride == 0:
                raise NotImplementedError(
                    'Stride can not be 0 in slicing: '
                    'starts {} ends {} axes {} strides {}.'.format(starts, ends, axes, strides)
                )
            if stride > 0:
                output_shape[axis] = (end - start + stride - 1) // stride
            else:
                output_shape[axis] = (start - end + (-stride) - 1) // (-stride)
            if is_constant(output_shape[axis]) and output_shape[axis] < 0:
                raise NotImplementedError(
                    'Slice result can not be: '
                    'starts {} ends {} axes {} strides {}'.format(starts, ends, axes, strides)
                )
            axis2info[axis] = (start, end, stride)

        def fmap(indices):
            data_indices = []
            for axis, index in enumerate(indices):
                if axis in axis2info:
                    start, _, stride = axis2info[axis]
                    data_indices.append(start + index * stride)
                else:
                    data_indices.append(index)
            return data[data_indices]

        out = compute('out', shape=output_shape, fcompute=lambda *indices: fmap(indices))
        super().__init__(name='slice', inputs=[data], outputs=[out])


class BroadcastTask(Task):
    def __init__(self, data: TensorNode, shape: List[int]):
        data_shape = data.shape
        if not can_broadcast(data_shape, shape):
            raise ValueError('Can not broadcast a tensor with shape {} to {}'.format(data_shape, shape))

        def fmap(*indices):
            expanded = len(shape) - len(data_shape)
            indices = indices[expanded:]
            indices = [if_then_else(data_shape[i] != 1, v, 0) for i, v in enumerate(indices)]
            return data[indices]

        out = compute('out', shape=shape, fcompute=fmap)
        super().__init__(name='broadcast', inputs=[data], outputs=[out])


class PadTask(Task):
    def __init__(self, data: TensorNode, pads: List[int], value: float):
        from hidet.ir.compute import cops

        out = cops.pad(data, pads, value)
        super().__init__(name='pad', inputs=[data], outputs=[out])


class TileTask(Task):
    def __init__(self, data: TensorNode, repeats: Sequence[int]):
        assert len(data.shape) == len(repeats)
        out_shape = [a * b for a, b in zip(data.shape, repeats)]

        def fmap(*indices):
            indices = [idx % data.shape[i] for i, idx in enumerate(indices)]
            return data[indices]

        out = compute(name='out', shape=out_shape, fcompute=fmap)
        super().__init__(name='tile', inputs=[data], outputs=[out])


class ReshapeOp(Operator):
    def __init__(self, x: Tensor, shape):
        task = ReshapeTask(input_like(x, 'x'), shape)
        super().__init__(inputs=[x], attributes={'shape': shape}, task=task)

<<<<<<< HEAD
    def imperative_run(self, inputs: List[Tensor]) -> List[Tensor]:
        x = inputs[0]
        if x.layout is None or isinstance(x.layout, RowMajorLayout):
            outputs = self.compiled_task.create_outputs()
            outputs[0]._storage = x.storage  # pylint: disable=protected-access
            return outputs
        else:
            return Operator.imperative_run(self, inputs)
=======
    @staticmethod
    def normalize_shape(origin_shape: Sequence[int], shape: Sequence[int]):
        # [1, 3, 224, 224], [1, -1, 224, 0] => [1, 3, 224, 224]
        shape = list(shape)
        for i in range(len(shape)):
            if isinstance(shape[i], int) and shape[i] == 0:
                if i >= len(origin_shape):
                    raise ValueError(
                        '0 is used outside original shape: ' 'origin {} target {}'.format(origin_shape, shape)
                    )
                shape[i] = origin_shape[i]
        size = prod(origin_shape)
        cnt = sum(1 for v in shape if isinstance(v, int) and v == -1)
        if cnt == 0:
            total = prod(shape)
            if is_true(total != size):
                raise ValueError(
                    'Reshape: given shape has different size with input tensor: '
                    'shape {} and size {}'.format(shape, size)
                )
            return shape
        elif cnt == 1:
            remain_size = prod([v for v in shape if isinstance(v, int) and v != -1])
            if is_true(size % remain_size != 0):
                raise ValueError(
                    'Given shape is incompatible with input tensor: ' 'shape {} and size {}'.format(shape, size)
                )
            return [size // remain_size if isinstance(v, int) and v == -1 else v for v in shape]
        else:
            raise ValueError('Can not infer the shape when there are multiple -1: {}'.format(shape))
>>>>>>> f5ea3ab0


class RearrangeOp(Operator):
    def __init__(self, x: Tensor, plan: List[List[int]]):
        super().__init__(inputs=[x], attributes={'plan': plan}, task=RearrangeTask(input_like(x, 'x'), plan=plan))


class SqueezeOp(Operator):
    def __init__(self, x: Tensor, dims: List[int]):
        super().__init__(
            inputs=[x],
            attributes={'dims': dims},
            task=RearrangeTask(input_like(x, 'x'), plan=[[i] for i in range(len(x.shape)) if i not in dims]),
        )


class UnsqueezeOp(Operator):
    def __init__(self, x: Tensor, dims: List[int]):
        dims = list(dims)
        plan = []
        c = 0
        for i in range(len(x.shape) + len(dims)):
            if i in dims:
                plan.append([])
            else:
                plan.append([c])
                c += 1
        if c != len(x.shape):
            raise ValueError('Invalid unsqueeze dims: {} for shape: {}'.format(dims, x.shape))
        super().__init__(inputs=[x], attributes={'dims': dims}, task=RearrangeTask(input_like(x, 'x'), plan=plan))


class FlattenOp(Operator):
    def __init__(self, x: Tensor, start_dim: int, end_dim: int):
        rank = len(x.shape)
        start_dim = normalize_dim(start_dim, rank)
        end_dim = normalize_dim(end_dim, rank)
        assert 0 <= start_dim <= end_dim < rank
        dims = list(range(len(x.shape)))
        plan = [[v] for v in dims[:start_dim]] + [dims[start_dim : end_dim + 1]] + [[v] for v in dims[end_dim + 1 :]]
        super().__init__(
            inputs=[x],
            attributes={'start_dim': start_dim, 'end_dim': end_dim},
            task=RearrangeTask(input_like(x, 'x'), plan=plan),
        )


class PermuteDimsOp(Operator):
    def __init__(self, x: Tensor, axes: Optional[List[int]] = None):
        if axes and len(axes) != len(x.shape):
            msg = 'Transpose tensor with shape {} expect a permutation of axes with length {}, got {}'.format(
                x.shape, len(x.shape), axes
            )
            raise ValueError(msg)
        if axes is None:
            axes = list(reversed(range(len(x.shape))))
        plan = [[v] for v in axes]
        super().__init__(inputs=[x], attributes={'axes': axes}, task=RearrangeTask(input_like(x, 'x'), plan))


class CastOp(Operator):
    def __init__(self, x: Tensor, dtype: DataType):
        from .arithmetic import UnaryElementwiseTask

        super().__init__(
            inputs=[x],
            attributes={'dtype': dtype},
            task=UnaryElementwiseTask('cast', input_like(x, 'x'), op=lambda v: ir_cast(v, dtype)),
        )


class ConcatOp(Operator):
    def __init__(self, *tensors: Tensor, axis: int):
        tensors = list(tensors)
        if len(tensors) == 0:
            raise ValueError('Concat requires at least one tensor, 0 given.')
        axis = normalize_dim(axis, len(tensors[0].shape))
        super().__init__(
            inputs=tensors,
            attributes={'axis': axis},
            task=ConcatTask([input_like(tensor, 'x{}'.format(idx)) for idx, tensor in enumerate(tensors)], axis=axis),
        )


class TakeOp(Operator):
    def __init__(self, data: Tensor, indices: Tensor, axis: int):
        super().__init__(
            inputs=[data, indices],
            attributes={'axis': axis},
            task=TakeTask(input_like(data, 'data'), input_like(indices, 'indices'), axis=axis),
        )


class GatherOp(Operator):
    def __init__(self, data: Tensor, indices: Tensor, axis: int):
        super().__init__(
            inputs=[data, indices],
            attributes={'axis': axis},
            task=GatherTask(input_like(data, 'data'), input_like(indices, 'indices'), axis=axis),
        )


class StridedSliceOp(Operator):
    def __init__(
        self,
        data: Tensor,
        starts: Sequence[Optional[int]],
        ends: Sequence[Optional[int]],
        axes: Optional[Sequence[Optional[int]]] = None,
        strides: Optional[Sequence[Optional[int]]] = None,
    ):
        starts, ends, axes, strides = self.normalize(data.shape, starts, ends, axes, strides)
        task = StridedSliceTask(input_like(data, 'data'), starts, ends, axes, strides)
        super().__init__(
            inputs=[data], attributes={'starts': starts, 'ends': ends, 'axes': axes, 'strides': strides}, task=task
        )

    @staticmethod
    def normalize(data_shape, starts, ends, axes: Optional[List[int]], strides: Optional[List[Optional[int]]]):
        # follow: https://data-apis.org/array-api/latest/API_specification/indexing.html
        if axes is None:
            axes = [i for i in range(len(starts))]
        axes = normalize_dim(axes, len(data_shape))
        if strides is None:
            strides = [1 for _ in range(len(starts))]
        shape = [data_shape[i] for i in axes]
        assert len(shape) == len(starts) == len(ends) == len(axes) == len(strides)

        ii, jj, kk = [], [], []
        for i, j, k, n in zip(starts, ends, strides, shape):
            if k is None:
                k = 1
            if k > 0:
                i = i if i is not None else 0
                j = j if j is not None else n
                if is_constant(i, j, n) and not (-n <= i <= n and -n <= j):
                    raise IndexError('Invalid slice')
                j = if_then_else(j < n, j, n)
                if is_constant(i) and i < 0:
                    i = i + n
                if is_constant(j) and j < 0:
                    j = j + n
            elif k < 0:
                i = i if i is not None else n - 1
                j = j if j is not None else -n - 1
                if is_constant(i) and i < 0:
                    i += n
                if is_constant(j) and j < -1:
                    j += n
                if is_constant(i, j, n) and not (-n <= i <= n and -n - 1 <= j <= max(0, n - 1)):
                    raise IndexError('Invalid slice')
            else:
                raise IndexError('slice step cannot be zero')
            ii.append(i)
            jj.append(j)
            kk.append(k)
        return ii, jj, axes, kk


class BroadcastOp(Operator):
    def __init__(self, data: Tensor, shape: List[int]):
        super().__init__(
            inputs=[data], attributes={'shape': shape}, task=BroadcastTask(input_like(data, 'data'), shape)
        )


class PadOp(Operator):
    def __init__(self, data: Tensor, pads: List[int], mode: str = 'constant', value: float = 0.0):
        if len(pads) < len(data.shape) * 2:
            assert len(pads) % 2 == 0, 'The pads must have even number of elements.'
            half = len(pads) // 2
            extra = [0 for _ in range(len(data.shape) - half)]
            pads = extra + pads[:half] + extra + pads[half:]
        if mode != 'constant':
            raise NotImplementedError("Padding mode '{}' has not been implemented yet.".format(mode))
        super().__init__(
            inputs=[data],
            attributes={'pads': pads, 'mode': mode, 'value': value},
            task=PadTask(input_like(data, 'data'), pads, value),
        )


class TileOp(Operator):
    def __init__(self, data: Tensor, repeats: Sequence[int]):
        if len(repeats) != len(data.shape):
            raise ValueError(
                "The length of 'repeats' parameter of Tile operator expects to have the "
                "same length as data shape. shape: {}, repeats: {}".format(data.shape, repeats)
            )
        super().__init__(
            inputs=[data], attributes={'repeats': repeats}, task=TileTask(input_like(data, 'data'), repeats)
        )


def reshape(x: Tensor, shape) -> Tensor:
    if same_shape(x.shape, shape):
        return x
    return ReshapeOp(x, shape).outputs[0]


def rearrange(x: Tensor, plan: List[List[int]]) -> Tensor:
    """Rearrange a tensor. This task is a general task of squeeze, unsqueeze, flatten, and perm.

    Parameters
    ----------
    x: Tensor
        The input tensor.

    plan: List[List[int]]
        The rearrange plan.

    Returns
    -------
    ret: Tensor
        The task to conduct rearrangement.

    Examples
    --------
    - squeeze([1, 1, 2, 3], dims=[0, 1]) = rearrange([1, 1, 2, 3], plan=[[2], [3]]) => Tensor([2, 3])
    - unsqueeze([2, 3], dims=[0, 1]) = rearrange([2, 3], plan=[[], [], [0], [1]]) => Tensor([1, 1, 2, 3])
    - flatten([2, 3, 4, 5], start_dim=1, end_dim=2) = rearrange([2, 3, 4, 5], plan=[[0], [1, 2], [3]]) =>
      Tensor([2, 12, 5])
    """
    if not isinstance(plan, (list, tuple)) or any(not isinstance(v, (list, tuple)) for v in plan):
        raise ValueError('plan should be List[List[int]], but got: {}'.format(plan))
    return RearrangeOp(x, plan).outputs[0]


def squeeze(x: Tensor, dims: Union[int, Sequence[int]]) -> Tensor:
    if isinstance(dims, int):
        dims = [dims]
    if len(dims) == 0:
        return x
    return SqueezeOp(x, dims).outputs[0]


def unsqueeze(x: Tensor, dims: Union[int, Sequence[int]]) -> Tensor:
    if isinstance(dims, int):
        dims = [dims]
    dims = [normalize_dim(dim, len(x.shape) + len(dims)) for dim in dims]
    if len(dims) == 0:
        return x
    return UnsqueezeOp(x, dims).outputs[0]


def flatten(x: Tensor, start_dim=0, end_dim=-1) -> Tensor:
    start_dim = normalize_dim(start_dim, len(x.shape))
    end_dim = normalize_dim(end_dim, len(x.shape))
    if start_dim >= end_dim:
        return x
    return FlattenOp(x, start_dim, end_dim).outputs[0]


def transpose(x: Tensor, axes: Optional[Sequence[int]] = None) -> Tensor:
    rank = len(x.shape)
    if axes is None:
        axes = list(reversed(range(rank)))
    axes = [normalize_dim(dim, rank) for dim in axes]
    dims = []
    i = 0
    for j in range(rank):
        if j in axes:
            dims.append(axes[i])
            i += 1
        else:
            dims.append(j)
    return PermuteDimsOp(x, dims).outputs[0]


def permute_dims(x: Tensor, /, axes: Sequence[int]) -> Tensor:
    return PermuteDimsOp(x, axes).outputs[0]


def concat(tensors: List[Tensor], axis: int) -> Tensor:
    if not isinstance(tensors, (list, tuple)) or any(not isinstance(t, Tensor) for t in tensors):
        raise ValueError('concat: expect a sequence of tensors, but got: {}'.format(type(tensors)))
    if any(tensors[0].dtype != t.dtype for t in tensors):
        raise ValueError(
            'concat: expect all tensors have the same dtype, but got:\n{}'.format(
                '\n'.join(t.signature() for t in tensors)
            )
        )
    return ConcatOp(*tensors, axis=axis).outputs[0]


def cast(x: Tensor, dtype: Union[str, DataType]) -> Tensor:
    dtype = data_type(dtype)
    if x.dtype == dtype:
        return x
    return CastOp(x, dtype).outputs[0]


def take(data: Tensor, indices: Tensor, axis: int = 0) -> Tensor:
    return TakeOp(data, indices, axis).outputs[0]


def gather(data: Tensor, indices: Tensor, axis: int = 0) -> Tensor:
    return GatherOp(data, indices, axis).outputs[0]


def strided_slice(
    data: Tensor,
    starts: Sequence[Optional[int]],
    ends: Sequence[Optional[int]],
    axes: Optional[Sequence[int]] = None,
    strides: Optional[Sequence[Optional[int]]] = None,
) -> Tensor:
    return StridedSliceOp(data, starts, ends, axes, strides).outputs[0]


def broadcast(data: Tensor, shape) -> Tensor:
    if same_shape(data.shape, shape):
        return data
    return BroadcastOp(data, shape).outputs[0]


def pad(data: Tensor, pads: List[int], mode: str = 'constant', value: float = 0.0) -> Tensor:
    if all(p == 0 for p in pads):
        return data
    return PadOp(data, pads, mode, value).outputs[0]


def conv_pad(data: Tensor, pads: Union[int, List[int]], value: float = 0.0) -> Tensor:
    from .utils import normalize_padding

    pads = normalize_padding(pads, dim=len(data.shape) - 2)
    return pad(data, pads, value=value)


def tile(data: Tensor, repeats: Sequence[int]) -> Tensor:
    """
    Tile a tensor. See https://numpy.org/doc/stable/reference/generated/numpy.tile.html.

    Parameters
    ----------
    data: Tensor
        The input tensor to be tiled.
    repeats: Sequence[int]
        A list of integers to represent the number of repeats for each dimension.
        Must have len(repeats) == len(data.shape).

    Returns
    -------
    ret: Tensor
        The tiled tensor, with shape [a * b for a, b in zip(data.shape, repeats)].
    """
    return TileOp(data, repeats).outputs[0]


def split(data: Tensor, parts_or_sections: Union[Sequence[int], int], axis: int = 0) -> List[Tensor]:
    if isinstance(parts_or_sections, int):
        if data.shape[axis] % parts_or_sections != 0:
            raise ValueError(
                'split operator expects the extent of given axis is divisible by number of sections, '
                'but got shape {}, axis {} and sections {}'.format(data.shape, axis, parts_or_sections)
            )
        parts = [data.shape[axis] // parts_or_sections] * parts_or_sections
    else:
        parts = parts_or_sections
        if sum(parts) != data.shape[axis]:
            raise ValueError(
                'split operator expects the sum(parts) parameter equals the the extent of given axis'
                ', but got shape {}, axis {} and parts {}'.format(data.shape, axis, parts)
            )

    axis = normalize_dim(axis, len(data.shape))
    outputs = []
    for i in range(len(parts)):
        start = sum(parts[:i])
        end = start + parts[i]
        outputs.append(strided_slice(data, starts=[start], ends=[end], axes=[axis], strides=[1]))
    return outputs


def expand_dims(x: Tensor, /, *, axis: int = 0) -> Tensor:
    axis = normalize_dim(axis, len(x.shape) + 1)
    new_shape = list(x.shape)
    new_shape.insert(axis, 1)
    return reshape(x, new_shape)<|MERGE_RESOLUTION|>--- conflicted
+++ resolved
@@ -320,7 +320,6 @@
         task = ReshapeTask(input_like(x, 'x'), shape)
         super().__init__(inputs=[x], attributes={'shape': shape}, task=task)
 
-<<<<<<< HEAD
     def imperative_run(self, inputs: List[Tensor]) -> List[Tensor]:
         x = inputs[0]
         if x.layout is None or isinstance(x.layout, RowMajorLayout):
@@ -329,38 +328,6 @@
             return outputs
         else:
             return Operator.imperative_run(self, inputs)
-=======
-    @staticmethod
-    def normalize_shape(origin_shape: Sequence[int], shape: Sequence[int]):
-        # [1, 3, 224, 224], [1, -1, 224, 0] => [1, 3, 224, 224]
-        shape = list(shape)
-        for i in range(len(shape)):
-            if isinstance(shape[i], int) and shape[i] == 0:
-                if i >= len(origin_shape):
-                    raise ValueError(
-                        '0 is used outside original shape: ' 'origin {} target {}'.format(origin_shape, shape)
-                    )
-                shape[i] = origin_shape[i]
-        size = prod(origin_shape)
-        cnt = sum(1 for v in shape if isinstance(v, int) and v == -1)
-        if cnt == 0:
-            total = prod(shape)
-            if is_true(total != size):
-                raise ValueError(
-                    'Reshape: given shape has different size with input tensor: '
-                    'shape {} and size {}'.format(shape, size)
-                )
-            return shape
-        elif cnt == 1:
-            remain_size = prod([v for v in shape if isinstance(v, int) and v != -1])
-            if is_true(size % remain_size != 0):
-                raise ValueError(
-                    'Given shape is incompatible with input tensor: ' 'shape {} and size {}'.format(shape, size)
-                )
-            return [size // remain_size if isinstance(v, int) and v == -1 else v for v in shape]
-        else:
-            raise ValueError('Can not infer the shape when there are multiple -1: {}'.format(shape))
->>>>>>> f5ea3ab0
 
 
 class RearrangeOp(Operator):
