--- conflicted
+++ resolved
@@ -33,10 +33,6 @@
         px0, py0, px1, py1 = padding
         h = (p - 1) * sx - px0 - px1 + kx + output_padding[0]
         w = (q - 1) * sy - py0 - py1 + ky + output_padding[1]
-<<<<<<< HEAD
-        print("groups", groups)
-=======
->>>>>>> 40b71c92
         og = oc // groups  # output channels in each group
 
         def fcompute(b, i, k):
