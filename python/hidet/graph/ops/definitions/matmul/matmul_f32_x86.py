--- conflicted
+++ resolved
@@ -76,11 +76,11 @@
         return tune.extract_ir_modules(self.schedule_matmulf32_x86)
 
     @tune.space(2, 'block_m', [2016, 3024])
-    @tune.space(2, 'block_n', [64, 144, 192, 256, 384, 512, 592, 672, 752, 896, 1024])
-    @tune.space(2, 'block_k', [96, 128, 256, 384, 512, 560, 688, 784])
+    @tune.space(2, 'block_n', [144, 192, 256, 384, 512, 592, 752, 896, 1024])
+    @tune.space(2, 'block_k', [96, 128, 256, 384, 512, 560, 784])
     @tune.space(2, 'nthreads', [4, 8, 16])
     @tune.space(1, 'block_m', [2016])
-    @tune.space(1, 'block_n', [256, 384, 512])
+    @tune.space(1, 'block_n', [384, 512, 896])
     @tune.space(1, 'block_k', [384, 512, 560])
     @tune.space(1, 'nthreads', [8, 16])
     def schedule_matmulf32_x86(
@@ -325,20 +325,6 @@
                 nbs = (n_size + block_n - 1) // block_n
                 kbs = (k_size + block_k - 1) // block_k
 
-<<<<<<< HEAD
-=======
-                # packed_a = tensor(
-                #     scope=DeclareScope.Default,
-                #     dtype=float32,
-                #     layout=row_layout(aip_outer_rows, 1) * col_layout(tile_m, block_k),
-                # )
-                #
-                # packed_b = tensor(
-                #     scope=DeclareScope.Default,
-                #     dtype=float32,
-                #     layout=row_layout(1, bip_outer_cols) * row_layout(block_k, tile_n),
-                # )
->>>>>>> 2a06710f
                 packed_a_alloc = avx_malloc(aip_outer_rows * tile_m * block_k * 32, 64)
                 packed_b_alloc = avx_malloc(bip_outer_cols * block_k * tile_n * 32, 64)
 
@@ -412,20 +398,6 @@
                                         packed_a[panel_row_start + micropanel_row, curr_remain_col] = a[
                                             i + micropanel_row + panel_row_start, p + curr_remain_col
                                         ]
-<<<<<<< HEAD
-=======
-
-
-                            # # For this outer loop: check whether pb is a
-                            # # multiple of 8, because we'll use AVX2 instructions
-                            # for micropanel_col in range(pb):
-                            #     # tile_m = 6; fully unroll this loop!
-                            #     for micropanel_row in range(tile_m):
-                            #         packed_a[panel_row_start + micropanel_row, micropanel_col] = a[
-                            #             i + micropanel_row + panel_row_start, p + micropanel_col
-                            #         ]
->>>>>>> 2a06710f
-
                         if mr > 0:
                             remain_start_row = mp * tile_m
                             for remain_col in range(pb):
