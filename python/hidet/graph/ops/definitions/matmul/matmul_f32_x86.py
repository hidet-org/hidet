--- conflicted
+++ resolved
@@ -54,7 +54,7 @@
             fcompute=lambda *indices: reduce(
                 shape=[k_size],
                 fcompute=lambda k: a[broadcast_indices(indices[:-2], a_shape[:-2], c_shape[1:-2]) + [indices[-2], k]]
-                                   * b[broadcast_indices(indices[:-2], b_shape[:-2], c_shape[1:-2]) + [k, indices[-1]]],
+                * b[broadcast_indices(indices[:-2], b_shape[:-2], c_shape[1:-2]) + [k, indices[-1]]],
                 reduce_type='sum',
             ),
         )
@@ -76,15 +76,15 @@
         return tune.extract_ir_modules(self.schedule_matmulf32_x86)
 
     @tune.space(2, 'block_m', [2016, 3024])
-    @tune.space(2, 'block_n', [64, 144, 192, 256, 384, 512, 592, 672, 752, 896, 1024])
-    @tune.space(2, 'block_k', [96, 128, 256, 384, 512, 560, 688, 784])
+    @tune.space(2, 'block_n', [144, 192, 256, 384, 512, 592, 752, 896, 1024])
+    @tune.space(2, 'block_k', [96, 128, 256, 384, 512, 560, 784])
     @tune.space(2, 'nthreads', [4, 8, 16])
     @tune.space(1, 'block_m', [2016])
-    @tune.space(1, 'block_n', [256, 384, 512])
+    @tune.space(1, 'block_n', [384, 512, 896])
     @tune.space(1, 'block_k', [384, 512, 560])
     @tune.space(1, 'nthreads', [8, 16])
     def schedule_matmulf32_x86(
-            self, block_m=2016, block_n=896, block_k=512, micro_ker=(6, 16), nthreads=16
+        self, block_m=2016, block_n=896, block_k=512, micro_ker=(6, 16), nthreads=16
     ) -> IRModule:
         import hidet
         from hidet.ir.type import tensor_type
@@ -119,7 +119,7 @@
 
             @hidet.script
             def micro_kernel_6x16(
-                    a: packed_a_type, b: packed_b_type, c_ptr: ~float32, pb: int32, msize: int32, nsize: int32
+                a: packed_a_type, b: packed_b_type, c_ptr: ~float32, pb: int32, msize: int32, nsize: int32
             ):
                 c = as_tensor_pointer(c_ptr, dtype=float32, shape=[msize, nsize])
                 c0 = avx_f32x8_load(~c[0, 0])
@@ -183,7 +183,7 @@
 
             @hidet.script
             def micro_kernel_4x8(
-                    a: packed_a_type, b: packed_b_type, c_ptr: ~float32, pb: int32, msize: int32, nsize: int32
+                a: packed_a_type, b: packed_b_type, c_ptr: ~float32, pb: int32, msize: int32, nsize: int32
             ):
 
                 c = as_tensor_pointer(c_ptr, dtype=float32, shape=[msize, nsize])
@@ -210,7 +210,7 @@
 
             @hidet.script
             def micro_kernel_8x8(
-                    a: packed_a_type, b: packed_b_type, c_ptr: ~float32, pb: int32, msize: int32, nsize: int32
+                a: packed_a_type, b: packed_b_type, c_ptr: ~float32, pb: int32, msize: int32, nsize: int32
             ):
 
                 c = as_tensor_pointer(c_ptr, dtype=float32, shape=[msize, nsize])
@@ -253,7 +253,7 @@
 
             @hidet.script
             def micro_kernel_4x4(
-                    a: packed_a_type, b: packed_b_type, c_ptr: ~float32, pb: int32, msize: int32, nsize: int32
+                a: packed_a_type, b: packed_b_type, c_ptr: ~float32, pb: int32, msize: int32, nsize: int32
             ):
                 c = as_tensor_pointer(c_ptr, dtype=float32, shape=[msize, nsize])
 
@@ -288,8 +288,7 @@
 
             @hidet.script
             def macro_kernel(
-                    a: packed_a_type, b: packed_b_type, c_in_macro: float32[m_size, n_size], ib: int32, jb: int32,
-                    pb: int32
+                a: packed_a_type, b: packed_b_type, c_in_macro: float32[m_size, n_size], ib: int32, jb: int32, pb: int32
             ):
                 mpanels = (ib + tile_m - 1) // tile_m
                 npanels = (jb + tile_n - 1) // tile_n
@@ -325,29 +324,15 @@
                 nbs = (n_size + block_n - 1) // block_n
                 kbs = (k_size + block_k - 1) // block_k
 
-<<<<<<< HEAD
-=======
-                # packed_a = tensor(
-                #     scope=DeclareScope.Default,
-                #     dtype=float32,
-                #     layout=row_layout(aip_outer_rows, 1) * col_layout(tile_m, block_k),
-                # )
-                #
-                # packed_b = tensor(
-                #     scope=DeclareScope.Default,
-                #     dtype=float32,
-                #     layout=row_layout(1, bip_outer_cols) * row_layout(block_k, tile_n),
-                # )
->>>>>>> 2a06710f
                 packed_a_alloc = avx_malloc(aip_outer_rows * tile_m * block_k * 32, 64)
                 packed_b_alloc = avx_malloc(bip_outer_cols * block_k * tile_n * 32, 64)
 
-                packed_a = as_tensor_pointer(packed_a_alloc,
-                                             float32,
-                                             layout=row_layout(aip_outer_rows, 1) * col_layout(tile_m, block_k))
-                packed_b = as_tensor_pointer(packed_b_alloc,
-                                             float32,
-                                             layout=row_layout(1, bip_outer_cols) * row_layout(block_k, tile_n))
+                packed_a = as_tensor_pointer(
+                    packed_a_alloc, float32, layout=row_layout(aip_outer_rows, 1) * col_layout(tile_m, block_k)
+                )
+                packed_b = as_tensor_pointer(
+                    packed_b_alloc, float32, layout=row_layout(1, bip_outer_cols) * row_layout(block_k, tile_n)
+                )
 
                 for mb in range(mbs):
                     i = mb * block_m
@@ -380,10 +365,10 @@
                                 unpack5 = avx_f32x8_unpackhi(v4, v5)
 
                                 shf0 = avx_f32x8_shuffle(unpack0, unpack2, 0x44)
-                                shf1 = avx_f32x8_shuffle(unpack4, unpack0, 0xe4)
-                                shf2 = avx_f32x8_shuffle(unpack2, unpack4, 0xee)
-                                shf3 = avx_f32x8_shuffle(unpack5, unpack1, 0xe4)
-                                shf4 = avx_f32x8_shuffle(unpack3, unpack5, 0xee)
+                                shf1 = avx_f32x8_shuffle(unpack4, unpack0, 0xE4)
+                                shf2 = avx_f32x8_shuffle(unpack2, unpack4, 0xEE)
+                                shf3 = avx_f32x8_shuffle(unpack5, unpack1, 0xE4)
+                                shf4 = avx_f32x8_shuffle(unpack3, unpack5, 0xEE)
                                 shf5 = avx_f32x8_shuffle(unpack1, unpack3, 0x44)
 
                                 low_shf1 = avx_f32x8_cast_f32x4(shf1)
@@ -412,20 +397,6 @@
                                         packed_a[panel_row_start + micropanel_row, curr_remain_col] = a[
                                             i + micropanel_row + panel_row_start, p + curr_remain_col
                                         ]
-<<<<<<< HEAD
-=======
-
-
-                            # # For this outer loop: check whether pb is a
-                            # # multiple of 8, because we'll use AVX2 instructions
-                            # for micropanel_col in range(pb):
-                            #     # tile_m = 6; fully unroll this loop!
-                            #     for micropanel_row in range(tile_m):
-                            #         packed_a[panel_row_start + micropanel_row, micropanel_col] = a[
-                            #             i + micropanel_row + panel_row_start, p + micropanel_col
-                            #         ]
->>>>>>> 2a06710f
-
                         if mr > 0:
                             remain_start_row = mp * tile_m
                             for remain_col in range(pb):
