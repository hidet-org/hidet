# Licensed under the Apache License, Version 2.0 (the "License");
# you may not use this file except in compliance with the License.
# You may obtain a copy of the License at
#
#     http://www.apache.org/licenses/LICENSE-2.0
#
# Unless required by applicable law or agreed to in writing, software
# distributed under the License is distributed on an "AS IS" BASIS,
# WITHOUT WARRANTIES OR CONDITIONS OF ANY KIND, either express or implied.
# See the License for the specific language governing permissions and
# limitations under the License.
from typing import List, Tuple, Union
from hidet.ir.dtypes import float32, int32
from hidet.ir.func import IRModule, Function
from hidet.ir.compute import TensorNode
from hidet.ir.stmt import DeclareScope
from hidet.ir.task import Task
from hidet.ir.compute import compute, reduce
from hidet.graph.ops.definitions.utils import input_like, broadcast_shape, can_mutually_broadcast
from hidet.graph.ops.definitions.utils import tune
from hidet.graph.operator import Operator, Tensor
from hidet.graph.ops.definitions.utils import broadcast_indices
from hidet.ir.primitives.math import sqrt, pow


class MatmulF32Taskx86(Task):
    def __init__(self, a: TensorNode, b: TensorNode):
        a_shape = a.const_shape
        b_shape = b.const_shape

        if not a.type.dtype == float32 or not b.type.dtype == float32:
            raise ValueError('Both inputs must be float32 tensors')

        if len(a_shape) < 2 or len(b_shape) < 2:
            raise ValueError('Matrix multiplication expect at least 2D tensor, got {} and {}'.format(a_shape, b_shape))
        if a_shape[-1] != b_shape[-2]:
            raise ValueError(
                'Matrix multiplication expect tensor A and B with shape [..., M, K] and [..., K, N]'
                ', got {} and {}'.format(a_shape, b_shape)
            )
        if not can_mutually_broadcast(a_shape[:-2], b_shape[:-2]):
            raise ValueError(
                'Matrix multiplication expect tensor A and B with compatible broadcast shape, '
                'got {} and {}'.format(a_shape, b_shape)
            )

        k_size = a_shape[-1]
        c_shape = broadcast_shape(a_shape[:-2], b_shape[:-2]) + [a_shape[-2], b_shape[-1]]

        c = compute(
            name='c',
            shape=c_shape,
            fcompute=lambda *indices: reduce(
                shape=[k_size],
                fcompute=lambda k: a[broadcast_indices(indices[:-2], a_shape[:-2], c_shape[1:-2]) + [indices[-2], k]]
                                   * b[broadcast_indices(indices[:-2], b_shape[:-2], c_shape[1:-2]) + [k, indices[-1]]],
                reduce_type='sum'
            )
        )

        super().__init__(
            name='matmul_f32_x86', inputs=[a, b], outputs=[c], attributes={
                'm_size': a_shape[-2],
                'n_size': b_shape[-1],
                'k_size': a_shape[-1]
            }
        )

    def implement_cpu(self, working_dir: str) -> Union[IRModule, List[IRModule]]:
        return tune.extract_ir_modules(self.schedule_matmulf32_x86)

    @tune.space(2, 'micro_ker', [(6, 16)])
    @tune.space(2, 'block_m', [1200, 2400])
    @tune.space(2, 'block_n', [192, 384, 512])
    @tune.space(2, 'block_k', [256, 384, 512, 768])
    @tune.space(2, 'nthreads', [2, 4, 8, 16, 32])
    def schedule_matmulf32_x86(self, block_m=1200, block_n=768, block_k=512, micro_ker=(6, 16),
                               nthreads=16) -> IRModule:
        import hidet
        from hidet.ir.type import tensor_type
<<<<<<< HEAD
        from hidet.lang import tensor, grid, as_tensor_pointer
=======
        from hidet.lang import col_spatial, tensor, u32, tensor_pointer, grid, as_tensor_pointer
>>>>>>> 18278cdb
        from hidet.lang.layout import row_layout, col_layout
        from hidet.lang.avx import avx_f32x8_store, avx_f32x8_fmadd, avx_f32x8_load, avx_f32x8_broadcast
        from hidet.lang.avx import avx_f32x4_broadcast, avx_f32x4_fmadd, avx_f32x4_load, avx_f32x4_store

        node_a, node_b, node_c = self.inputs[0], self.inputs[1], self.outputs[0]
        a_shape: List[int] = node_a.const_shape
        b_shape: List[int] = node_b.const_shape
        c_shape: List[int] = node_c.const_shape
        m_size, n_size, k_size = a_shape[-2], b_shape[-1], a_shape[-1]
        a_head, b_head, c_head = a_shape[:-2], b_shape[:-2], c_shape[:-2]

        tile_m, tile_n = micro_ker

        supported_microkers = ((6, 16), (4, 8), (8, 8))
        tune.check(micro_ker in supported_microkers, "The size of the micro-kernel is not supported")

        tune.check(block_m % tile_m == block_n % tile_n == 0, 'Tile size must divide the corresponding block size')

        packed_a_type = tensor_type(
            'float32', layout=row_layout(block_m // tile_m, 1) * col_layout(tile_m, block_k)
        )
        packed_b_type = tensor_type(
            'float32', layout=row_layout(1, block_n // tile_n) * row_layout(block_k, tile_n)
        )
        c_type = tensor_type(
            'float32', shape=[m_size, n_size]
        )

        aip_outer_rows = block_m // tile_m
        bip_outer_cols = block_n // tile_n

        with hidet.script_module() as module:
            @hidet.script
            def micro_kernel_6x16(a: packed_a_type,
                                  b: packed_b_type,
                                  c_ptr: ~float32,
                                  pb: int32,
                                  msize: int32,
                                  nsize: int32):
                c = as_tensor_pointer(c_ptr, dtype=float32, shape=[msize, nsize])
                five = int32(sqrt(float32(25)))

                c0 = avx_f32x8_load(~c[0, 0])
                c08 = avx_f32x8_load(~c[0, 8])
                c1 = avx_f32x8_load(~c[1, 0])
                c18 = avx_f32x8_load(~c[1, 8])
                c2 = avx_f32x8_load(~c[2, 0])
                c28 = avx_f32x8_load(~c[2, 8])
                c3 = avx_f32x8_load(~c[3, 0])
                c38 = avx_f32x8_load(~c[3, 8])
                c4 = avx_f32x8_load(~c[4, 0])
                c48 = avx_f32x8_load(~c[4, 8])
                c5 = avx_f32x8_load(~c[five, 0])
                c58 = avx_f32x8_load(~c[five, 8])

                for pp in range(pb):
                    bb0to7 = avx_f32x8_load(~b[pp, 0])
                    bb8to15 = avx_f32x8_load(~b[pp, 8])

                    aa = avx_f32x8_broadcast(~a[0, pp])
                    c0 = avx_f32x8_fmadd(aa, bb0to7, c0)
                    c08 = avx_f32x8_fmadd(aa, bb8to15, c08)
                    aa = avx_f32x8_broadcast(~a[1, pp])
                    c1 = avx_f32x8_fmadd(aa, bb0to7, c1)
                    c18 = avx_f32x8_fmadd(aa, bb8to15, c18)
                    aa = avx_f32x8_broadcast(~a[2, pp])
                    c2 = avx_f32x8_fmadd(aa, bb0to7, c2)
                    c28 = avx_f32x8_fmadd(aa, bb8to15, c28)
                    aa = avx_f32x8_broadcast(~a[3, pp])
                    c3 = avx_f32x8_fmadd(aa, bb0to7, c3)
                    c38 = avx_f32x8_fmadd(aa, bb8to15, c38)
                    aa = avx_f32x8_broadcast(~a[4, pp])
                    c4 = avx_f32x8_fmadd(aa, bb0to7, c4)
                    c48 = avx_f32x8_fmadd(aa, bb8to15, c48)
                    aa = avx_f32x8_broadcast(~a[5, pp])
                    c5 = avx_f32x8_fmadd(aa, bb0to7, c5)
                    c58 = avx_f32x8_fmadd(aa, bb8to15, c58)
                avx_f32x8_store(~c[0, 0], c0)
                avx_f32x8_store(~c[0, 8], c08)
                avx_f32x8_store(~c[1, 0], c1)
                avx_f32x8_store(~c[1, 8], c18)
                avx_f32x8_store(~c[2, 0], c2)
                avx_f32x8_store(~c[2, 8], c28)
                avx_f32x8_store(~c[3, 0], c3)
                avx_f32x8_store(~c[3, 8], c38)
                avx_f32x8_store(~c[4, 0], c4)
                avx_f32x8_store(~c[4, 8], c48)
                avx_f32x8_store(~c[5, 0], c5)
                avx_f32x8_store(~c[5, 8], c58)

            @hidet.script
            def micro_kernel_4x8(a: packed_a_type,
                                 b: packed_b_type,
                                 c_ptr: ~float32,
                                 pb: int32,
                                 msize: int32,
                                 nsize: int32):

                c = as_tensor_pointer(c_ptr, dtype=float32, shape=[msize, nsize])
                c0 = avx_f32x8_load(~c[0, 0])
                c1 = avx_f32x8_load(~c[1, 0])
                c2 = avx_f32x8_load(~c[2, 0])
                c3 = avx_f32x8_load(~c[3, 0])

                for pp in range(pb):
                    bb = avx_f32x8_load(~b[pp, 0])

                    aa = avx_f32x8_broadcast(~a[0, pp])
                    c0 = avx_f32x8_fmadd(aa, bb, c0)
                    aa = avx_f32x8_broadcast(~a[1, pp])
                    c1 = avx_f32x8_fmadd(aa, bb, c1)
                    aa = avx_f32x8_broadcast(~a[2, pp])
                    c2 = avx_f32x8_fmadd(aa, bb, c2)
                    aa = avx_f32x8_broadcast(~a[3, pp])
                    c3 = avx_f32x8_fmadd(aa, bb, c3)
                avx_f32x8_store(~c[0, 0], c0)
                avx_f32x8_store(~c[1, 0], c1)
                avx_f32x8_store(~c[2, 0], c2)
                avx_f32x8_store(~c[3, 0], c3)

            @hidet.script
            def micro_kernel_8x8(a: packed_a_type,
                                 b: packed_b_type,
                                 c_ptr: ~float32,
                                 pb: int32,
                                 msize: int32,
                                 nsize: int32):

                c = as_tensor_pointer(c_ptr, dtype=float32, shape=[msize, nsize])
                c0 = avx_f32x8_load(~c[0, 0])
                c1 = avx_f32x8_load(~c[1, 0])
                c2 = avx_f32x8_load(~c[2, 0])
                c3 = avx_f32x8_load(~c[3, 0])
                c4 = avx_f32x8_load(~c[4, 0])
                c5 = avx_f32x8_load(~c[5, 0])
                c6 = avx_f32x8_load(~c[6, 0])
                c7 = avx_f32x8_load(~c[7, 0])

                for pp in range(pb):
                    bb = avx_f32x8_load(~b[pp, 0])

                    aa = avx_f32x8_broadcast(~a[0, pp])
                    c0 = avx_f32x8_fmadd(aa, bb, c0)
                    aa = avx_f32x8_broadcast(~a[1, pp])
                    c1 = avx_f32x8_fmadd(aa, bb, c1)
                    aa = avx_f32x8_broadcast(~a[2, pp])
                    c2 = avx_f32x8_fmadd(aa, bb, c2)
                    aa = avx_f32x8_broadcast(~a[3, pp])
                    c3 = avx_f32x8_fmadd(aa, bb, c3)
                    aa = avx_f32x8_broadcast(~a[4, pp])
                    c4 = avx_f32x8_fmadd(aa, bb, c4)
                    aa = avx_f32x8_broadcast(~a[5, pp])
                    c5 = avx_f32x8_fmadd(aa, bb, c5)
                    aa = avx_f32x8_broadcast(~a[6, pp])
                    c6 = avx_f32x8_fmadd(aa, bb, c6)
                    aa = avx_f32x8_broadcast(~a[7, pp])
                    c7 = avx_f32x8_fmadd(aa, bb, c7)
                avx_f32x8_store(~c[0, 0], c0)
                avx_f32x8_store(~c[1, 0], c1)
                avx_f32x8_store(~c[2, 0], c2)
                avx_f32x8_store(~c[3, 0], c3)
                avx_f32x8_store(~c[4, 0], c4)
                avx_f32x8_store(~c[5, 0], c5)
                avx_f32x8_store(~c[6, 0], c6)
                avx_f32x8_store(~c[7, 0], c7)

            @hidet.script
            def micro_kernel_4x4(a: packed_a_type,
                                 b: packed_b_type,
                                 c_ptr: ~float32,
                                 pb: int32,
                                 msize: int32,
                                 nsize: int32):
                c = as_tensor_pointer(c_ptr, dtype=float32, shape=[msize, nsize])

                c0 = avx_f32x4_load(~c[0, 0])
                c1 = avx_f32x4_load(~c[1, 0])
                c2 = avx_f32x4_load(~c[2, 0])
                c3 = avx_f32x4_load(~c[3, 0])

                for pp in range(pb):
                    bb = avx_f32x4_load(~b[pp, 0])

                    aa = avx_f32x4_broadcast(~a[0, pp])
                    c0 = avx_f32x4_fmadd(aa, bb, c0)
                    aa = avx_f32x4_broadcast(~a[1, pp])
                    c1 = avx_f32x4_fmadd(aa, bb, c1)
                    aa = avx_f32x4_broadcast(~a[2, pp])
                    c2 = avx_f32x4_fmadd(aa, bb, c2)
                    aa = avx_f32x4_broadcast(~a[3, pp])
                    c3 = avx_f32x4_fmadd(aa, bb, c3)
                avx_f32x4_store(~c[0, 0], c0)
                avx_f32x4_store(~c[1, 0], c1)
                avx_f32x4_store(~c[2, 0], c2)
                avx_f32x4_store(~c[3, 0], c3)

            micro_kernel = micro_kernel_6x16
            if tile_m == 8 and tile_n == 8:
                micro_kernel = micro_kernel_8x8
            elif tile_m == 4 and tile_n == 8:
                micro_kernel = micro_kernel_4x8
            elif tile_m == 4 and tile_n == 4:
                micro_kernel = micro_kernel_4x4

            @hidet.script
            def macro_kernel(a: packed_a_type, b: packed_b_type, c: c_type,
                             ib: int32, jb: int32, pb: int32):
                mpanels = (ib + tile_m - 1) // tile_m
                npanels = (jb + tile_n - 1) // tile_n
                _mr = ib % tile_m
                _nr = jb % tile_n

                # Loop 2
                para = 'p' + str(nthreads)
                for mpanel in grid(mpanels, attrs=para):
                    mr = tile_m if mpanel != mpanels - 1 or _mr == 0 else _mr
                    ii = mpanel * tile_m
                    # Loop 1
                    for npanel in range(npanels):
                        nr = tile_n if npanel != npanels - 1 or _nr == 0 else _nr
                        jj = npanel * tile_n
                        # micro-kernel
                        if mr == tile_m and nr == tile_n:
                            micro_kernel(~a[ii, 0], ~b[0, jj], ~c[ii, jj], pb, m_size, n_size)
                        else:
                            temp_c = tensor(
                                scope=DeclareScope.Default,
                                dtype='float32',
                                layout=row_layout(tile_m, tile_n)
                            )
                            for tempi in range(tile_m):
                                for tempj in range(tile_n):
                                    temp_c[tempi, tempj] = 0.0
                            micro_kernel(~a[ii, 0], ~b[0, jj], temp_c, pb, tile_m, tile_n)
                            for remain_row, remain_col in grid(mr, nr):
                                c[ii + remain_row, jj + remain_col] += temp_c[remain_row, remain_col]

            @hidet.script
            def pack_a(a_ptr: ~float32, packed_a: packed_a_type, ib: int32, pb: int32):
                a = as_tensor_pointer(a_ptr, dtype=float32,
                                      shape=[m_size, k_size])

                mp = ib // tile_m
                mr = ib % tile_m
                for micropanel_idx in range(mp):
                    panel_row_start = micropanel_idx * tile_m
                    for micropanel_col in range(pb):
                        for micropanel_row in range(tile_m):
                            packed_a[micropanel_row + panel_row_start, micropanel_col] = \
                                a[micropanel_row + panel_row_start, micropanel_col]
                # pack the remaining if the shape is not nice
                if mr > 0:
                    remain_start_row = mp * tile_m
                    for remain_col in range(pb):
                        for remain_row in range(mr):
                            packed_a[remain_start_row + remain_row, remain_col] = \
                                a[remain_start_row + remain_row, remain_col]
                        remain_row = mr
                        while remain_row < tile_m:
                            packed_a[remain_start_row + remain_row, remain_col] = 0.0
                            remain_row += 1

            @hidet.script
            def pack_b(b_ptr: ~float32, packed_b: packed_b_type, jb: int32, pb: int32):
                np = jb // tile_n
                nr = jb % tile_n
                b = as_tensor_pointer(b_ptr, dtype=float32, shape=[k_size, n_size])
                for micropanel_idx in range(np):
                    panel_col_start = micropanel_idx * tile_n
                    for micropanel_row in range(pb):
                        for micropanel_col in range(tile_n):
                            packed_b[micropanel_row, micropanel_col + panel_col_start] = \
                                b[micropanel_row, micropanel_col + panel_col_start]
                if nr > 0:
                    remain_col_start = np * tile_n
                    for remain_row in range(pb):
                        for remain_col in range(nr):
                            packed_b[remain_row, remain_col + remain_col_start] = \
                                b[remain_row, remain_col + remain_col_start]
                        remain_col = nr
                        while remain_col < tile_n:
                            packed_b[remain_row, remain_col + remain_col_start] = 0.0
                            remain_col += 1

            @hidet.script
            def matmul_kernel_x86(
                    a_ptr: ~float32, b_ptr: ~float32, c_ptr: ~float32
            ):
                a = as_tensor_pointer(a_ptr, dtype=float32, shape=[m_size, k_size])
                b = as_tensor_pointer(b_ptr, dtype=float32, shape=[k_size, n_size])
                c = as_tensor_pointer(c_ptr, dtype=float32, shape=[m_size, n_size])
                mbs = (m_size + block_m - 1) // block_m
                nbs = (n_size + block_n - 1) // block_n
                kbs = (k_size + block_k - 1) // block_k

                packed_a = tensor(
                    scope=DeclareScope.Default,
                    dtype=float32,
                    layout=row_layout(aip_outer_rows, 1) * col_layout(tile_m, block_k)
                )

                packed_b = tensor(
                    scope=DeclareScope.Default,
                    dtype=float32,
                    layout=row_layout(1, bip_outer_cols) * row_layout(block_k, tile_n)
                )

                for mb in range(mbs):
                    i = mb * block_m
                    ib = min(block_m, m_size - i)
                    for kb in range(kbs):
                        p = kb * block_k
                        pb = min(block_k, k_size - p)

                        mp = ib // tile_m
                        mr = ib % tile_m
                        for micropanel_idx in range(mp):
                            panel_row_start = micropanel_idx * tile_m
                            for micropanel_col in range(pb):
                                for micropanel_row in range(tile_m):
                                    packed_a[panel_row_start + micropanel_row, micropanel_col] = \
                                        a[i + micropanel_row + panel_row_start, p + micropanel_col]
                        if mr > 0:
                            remain_start_row = mp * tile_m
                            for remain_col in range(pb):
                                for remain_row in range(mr):
                                    packed_a[remain_start_row + remain_row, remain_col] = \
                                        a[i + remain_start_row + remain_row, p + remain_col]
                                remain_row = mr
                                while remain_row < tile_m:
                                    packed_a[remain_start_row + remain_row, remain_col] = 0.0
                                    remain_row += 1

                        for nb in range(nbs):
                            j = nb * block_n
                            jb = min(block_n, n_size - j)
                            np = jb // tile_n
                            nr = jb % tile_n
                            for micropanel_idx in range(np):
                                panel_col_start = micropanel_idx * tile_n
                                for micropanel_row in range(pb):
                                    for micropanel_col in range(tile_n):
                                        packed_b[micropanel_row, micropanel_col + panel_col_start] = \
                                            b[p + micropanel_row, j + micropanel_col + panel_col_start]
                            if nr > 0:
                                remain_col_start = np * tile_n
                                for remain_row in range(pb):
                                    for remain_col in range(nr):
                                        packed_b[remain_row, remain_col + remain_col_start] = \
                                            b[p + remain_row, j + remain_col + remain_col_start]
                                    remain_col = nr
                                    while remain_col < tile_n:
                                        packed_b[remain_row, remain_col_start + remain_col] = 0.0
                                        remain_col += 1
                            macro_kernel(packed_a, packed_b, ~c[i, j], ib, jb, pb)
        assert isinstance(matmul_kernel_x86, hidet.ir.Function)
        matmul_kernel_x86.kind = "host_kernel"
        ir_module = module.ir_module()
        return ir_module


class Matmulx86Op(Operator):
    def __init__(self, a: Tensor, b: Tensor):
        if not (len(a.shape) == len(b.shape) == 2 and a.shape[1] == b.shape[0]):
            raise ValueError(
                'Matrix multiplication: incompatible sizes: {} and {}'.format(
                    a.shape, b.shape
                )
            )
        task = MatmulF32Taskx86(input_like(a, 'a'), input_like(b, 'b'))
        super().__init__(inputs=[a, b], attributes={}, task=task)


def matmul_x86(a: Tensor, b: Tensor) -> Tensor:
    return Matmulx86Op(a, b).get_output(0)<|MERGE_RESOLUTION|>--- conflicted
+++ resolved
@@ -78,11 +78,7 @@
                                nthreads=16) -> IRModule:
         import hidet
         from hidet.ir.type import tensor_type
-<<<<<<< HEAD
-        from hidet.lang import tensor, grid, as_tensor_pointer
-=======
         from hidet.lang import col_spatial, tensor, u32, tensor_pointer, grid, as_tensor_pointer
->>>>>>> 18278cdb
         from hidet.lang.layout import row_layout, col_layout
         from hidet.lang.avx import avx_f32x8_store, avx_f32x8_fmadd, avx_f32x8_load, avx_f32x8_broadcast
         from hidet.lang.avx import avx_f32x4_broadcast, avx_f32x4_fmadd, avx_f32x4_load, avx_f32x4_store
