# Licensed under the Apache License, Version 2.0 (the "License");
# you may not use this file except in compliance with the License.
# You may obtain a copy of the License at
#
#     http://www.apache.org/licenses/LICENSE-2.0
#
# Unless required by applicable law or agreed to in writing, software
# distributed under the License is distributed on an "AS IS" BASIS,
# WITHOUT WARRANTIES OR CONDITIONS OF ANY KIND, either express or implied.
# See the License for the specific language governing permissions and
# limitations under the License.
from __future__ import annotations
from typing import Optional, Sequence, Iterator, Dict, Any
from collections import OrderedDict
from hidet.graph.tensor import symbol_like
from hidet.graph.flow_graph import FlowGraph, trace_from
from hidet.graph.tensor import Tensor


class Module:
    def __init__(self):
        self.name = None
<<<<<<< HEAD
        self.parameters: OrderedDict[str, Optional[Tensor]] = OrderedDict()
        self.buffers: OrderedDict[str, Optional[Tensor]] = OrderedDict()
        self.submodules: OrderedDict[str, Optional[Module]] = OrderedDict()
=======
        self._parameters: OrderedDict[str, Optional[Tensor]] = OrderedDict()
        self._submodules: OrderedDict[str, Optional[Module]] = OrderedDict()
>>>>>>> 6d4bd3d5

    def register_buffer(self, key, value):
        assert isinstance(value, Tensor), "expected a hidet.Tensor object"
        value.name = key
        self.buffers[key] = value

    def __setattr__(self, key, value):
        parameters = self.__dict__.get('parameters')
        submodules = self.__dict__.get('submodules')
        if isinstance(value, Tensor):
            value.name = key
            self._parameters[key] = value
        elif isinstance(value, Module):
            value.name = '{}.{}'.format(self.name, key) if self.name else key
            self._submodules[key] = value
        elif parameters and submodules and value is None and (key in parameters or key in submodules):
            if key in self._parameters:
                self._parameters[key] = value
            if key in self._submodules:
                self._submodules[key] = value
        else:
            super().__setattr__(key, value)
        cnt = sum(1 for collection in [parameters, submodules, self.__dict__] if collection and key in collection)
        assert cnt <= 1, 'duplicated definition of {}'.format(key)

    def __getattr__(self, item):
<<<<<<< HEAD
        if item in self.buffers:
            return self.buffers[item]
        if item in self.parameters:
            return self.parameters[item]
        if item in self.submodules:
            return self.submodules[item]
=======
        if item == '_parameters':
            return super().__getattribute__(item)
        if item == '_submodules':
            return super().__getattribute__(item)
        if item in self._parameters:
            return self._parameters[item]
        if item in self._submodules:
            return self._submodules[item]
>>>>>>> 6d4bd3d5
        raise AttributeError(item)

    def __str__(self):
        lines = []
        args_lines = self.extra_str().split('\n')
        lines.extend([line for line in args_lines if len(line) > 0])
        for key, submodule in self._submodules.items():
            substr = str(submodule)
            sub_lines = substr.split('\n')
            sub_lines[0] = '({}): {}'.format(key, sub_lines[0])
            lines.extend(sub_lines)
        indent = 2
        name = self.__class__.__name__
        if len(lines) <= 1:
            return '{}({})'.format(name, '\n'.join(lines))
        else:
            lines = [' ' * indent + line for line in lines]
            return '{}(\n{}\n)'.format(name, '\n'.join(lines))

    def __call__(self, *args, **kwargs):
        return self.forward(*args, **kwargs)

    def state_dict(self) -> Dict[str, Any]:
        state_dict = {}
        for name, parameter in self.named_parameters():
            state_dict[name] = parameter
        return state_dict

    def load_state_dict(self, state_dict: Dict[str, Any]):
        for name, parameter in self.named_parameters():
            parameter.copy_(state_dict[name])

    def extra_str(self) -> str:
        return ''

    def forward(self, *args, **kwargs):
        raise NotImplementedError()

    def parameters(self, recursive: bool = True) -> Iterator[Tensor]:
        for _, parameter in self.named_parameters(recursive=recursive):
            yield parameter

    def named_parameters(self, prefix='', recursive=True):
        for name, parameter in self._parameters.items():
            yield name, parameter
        if recursive:
            for module_name, submodule in self._submodules.items():
                for name, parameter in submodule.named_parameters(prefix, recursive):
                    param_name = '{}{}.{}'.format(prefix + '.' if prefix else '', module_name, name)
                    yield param_name, parameter

    def flow_graph_for(self, inputs: Sequence[Tensor]) -> FlowGraph:
        symbol_inputs = []
        for arg in inputs:
            if isinstance(arg, Tensor):
                symbol_inputs.append(symbol_like(arg))
            else:
                raise ValueError('Currently only support Tensor as input when automatically creating flow_graph.')
        symbol_outputs = self.forward(*symbol_inputs)
        return trace_from(symbol_outputs, symbol_inputs)

    def cpu(self) -> Module:
        for name, submodule in self._submodules.items():
            submodule.cpu()
<<<<<<< HEAD
        for name, parameter in self.parameters.items():
            self.parameters[name] = parameter.cpu()
        for name, buffer in self.buffers.items():
            self.buffers[name] = buffer.cpu()
=======
        for name, parameter in self._parameters.items():
            self._parameters[name] = parameter.cpu()
>>>>>>> 6d4bd3d5
        return self

    def cuda(self) -> Module:
        for name, submodule in self._submodules.items():
            submodule.cuda()
<<<<<<< HEAD
        for name, parameter in self.parameters.items():
            self.parameters[name] = parameter.cuda()
        for name, buffer in self.buffers.items():
            self.buffers[name] = buffer.cuda()
        return self


class ModuleList(Module, list):
    def __init__(self, modules: Sequence[Module]):
        super().__init__()
        for i, mod in enumerate(modules):
            self.__setattr__(str(i), mod)
            self.append(mod)

    def forward(self, *args, **kwargs):
        raise NotImplementedError()


_registered_modules = {}


def register_module(torch_module_cls):
    from torch import nn

    assert isinstance(torch_module_cls, nn.Module)

    def decorator(cls):
        assert isinstance(cls, Module)
        _registered_modules[torch_module_cls] = cls
        return cls

    return decorator


def from_torch(torch_module_or_tensor):
    import torch
    from torch import nn

    if isinstance(torch_module_or_tensor, nn.Module):
        torch_module = torch_module_or_tensor
        cls = type(torch_module)
        if cls not in _registered_modules:
            raise ValueError('Module {} is not registered.'.format(cls))
        return _registered_modules[cls].from_torch(torch_module)
    elif isinstance(torch_module_or_tensor, torch.Tensor):
        import hidet.graph.tensor

        return hidet.graph.tensor.from_torch(torch_module_or_tensor)
    else:
        raise ValueError('Expect torch.nn.Module or torch.Tensor, got {}.'.format(type(torch_module_or_tensor)))
=======
        for name, parameter in self._parameters.items():
            self._parameters[name] = parameter.cuda()
        return self
>>>>>>> 6d4bd3d5
<|MERGE_RESOLUTION|>--- conflicted
+++ resolved
@@ -20,14 +20,8 @@
 class Module:
     def __init__(self):
         self.name = None
-<<<<<<< HEAD
-        self.parameters: OrderedDict[str, Optional[Tensor]] = OrderedDict()
-        self.buffers: OrderedDict[str, Optional[Tensor]] = OrderedDict()
-        self.submodules: OrderedDict[str, Optional[Module]] = OrderedDict()
-=======
         self._parameters: OrderedDict[str, Optional[Tensor]] = OrderedDict()
         self._submodules: OrderedDict[str, Optional[Module]] = OrderedDict()
->>>>>>> 6d4bd3d5
 
     def register_buffer(self, key, value):
         assert isinstance(value, Tensor), "expected a hidet.Tensor object"
@@ -54,14 +48,6 @@
         assert cnt <= 1, 'duplicated definition of {}'.format(key)
 
     def __getattr__(self, item):
-<<<<<<< HEAD
-        if item in self.buffers:
-            return self.buffers[item]
-        if item in self.parameters:
-            return self.parameters[item]
-        if item in self.submodules:
-            return self.submodules[item]
-=======
         if item == '_parameters':
             return super().__getattribute__(item)
         if item == '_submodules':
@@ -70,7 +56,6 @@
             return self._parameters[item]
         if item in self._submodules:
             return self._submodules[item]
->>>>>>> 6d4bd3d5
         raise AttributeError(item)
 
     def __str__(self):
@@ -135,73 +120,13 @@
     def cpu(self) -> Module:
         for name, submodule in self._submodules.items():
             submodule.cpu()
-<<<<<<< HEAD
-        for name, parameter in self.parameters.items():
-            self.parameters[name] = parameter.cpu()
-        for name, buffer in self.buffers.items():
-            self.buffers[name] = buffer.cpu()
-=======
         for name, parameter in self._parameters.items():
             self._parameters[name] = parameter.cpu()
->>>>>>> 6d4bd3d5
         return self
 
     def cuda(self) -> Module:
         for name, submodule in self._submodules.items():
             submodule.cuda()
-<<<<<<< HEAD
-        for name, parameter in self.parameters.items():
-            self.parameters[name] = parameter.cuda()
-        for name, buffer in self.buffers.items():
-            self.buffers[name] = buffer.cuda()
-        return self
-
-
-class ModuleList(Module, list):
-    def __init__(self, modules: Sequence[Module]):
-        super().__init__()
-        for i, mod in enumerate(modules):
-            self.__setattr__(str(i), mod)
-            self.append(mod)
-
-    def forward(self, *args, **kwargs):
-        raise NotImplementedError()
-
-
-_registered_modules = {}
-
-
-def register_module(torch_module_cls):
-    from torch import nn
-
-    assert isinstance(torch_module_cls, nn.Module)
-
-    def decorator(cls):
-        assert isinstance(cls, Module)
-        _registered_modules[torch_module_cls] = cls
-        return cls
-
-    return decorator
-
-
-def from_torch(torch_module_or_tensor):
-    import torch
-    from torch import nn
-
-    if isinstance(torch_module_or_tensor, nn.Module):
-        torch_module = torch_module_or_tensor
-        cls = type(torch_module)
-        if cls not in _registered_modules:
-            raise ValueError('Module {} is not registered.'.format(cls))
-        return _registered_modules[cls].from_torch(torch_module)
-    elif isinstance(torch_module_or_tensor, torch.Tensor):
-        import hidet.graph.tensor
-
-        return hidet.graph.tensor.from_torch(torch_module_or_tensor)
-    else:
-        raise ValueError('Expect torch.nn.Module or torch.Tensor, got {}.'.format(type(torch_module_or_tensor)))
-=======
         for name, parameter in self._parameters.items():
             self._parameters[name] = parameter.cuda()
-        return self
->>>>>>> 6d4bd3d5
+        return self