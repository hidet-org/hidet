--- conflicted
+++ resolved
@@ -47,10 +47,6 @@
     graph: hidet.FlowGraph = hidet.trace_from(y, inputs=[x1, x2])
     opt_graph = hidet.graph.optimize(graph)
     compiled_func = opt_graph.nodes[0].task_func
-<<<<<<< HEAD
-
-=======
->>>>>>> 6fd08a08
 
     c = hidet.zeros([m, n], device='cpu')
 
@@ -106,43 +102,4 @@
         f.write(f'm={m}, k={k}, n={n}: numpy takes {np_latency:.2f} ms\n')
         # f.write(f'm={m}, k={k}, n={n}: ansor takes {ansor_latency:.2f} ms\n')
 
-# =======
-#     ansor_task = tvm.auto_scheduler.SearchTask(func=matmul_ansor, args=(m, k, n, "float32"), target=target)
-#     log_file = f"matmul_{m}x{k}x{k}.json"
-#     tune_option = auto_scheduler.TuningOptions(
-#         num_measure_trials=1000,
-#         measure_callbacks=[auto_scheduler.RecordToFile(log_file)],
-#         verbose=2,
-#     )
-#
-#     ansor_task.tune(tune_option)
-#     sch, args = ansor_task.apply_best(log_file)
-#
-#     with open(f"./matmul_TIR_{m}x{k}x{n}", 'w') as f:
-#         f.write(str(tvm.lower(sch, args, simple_mode=True)))
-#     ansor_func = tvm.build(sch, args, target)
-#     dev = tvm.cpu()
-#     a_tvm = tvm.nd.array(a.numpy(), device=dev)
-#     b_tvm = tvm.nd.array(b.numpy(), device=dev)
-#     c_tvm = tvm.nd.empty((m, n), device=dev)
-#
-#     ansor_func(a_tvm, b_tvm, c_tvm)
-#
-#     np.testing.assert_allclose(
-#         actual=c_tvm.numpy(),
-#         desired=a_tvm.numpy() @ b_tvm.numpy(),
-#         rtol=1e-3,
-#         atol=1e-3
-#     )
-#
-#     ansor_latency = hidet.utils.benchmark_func(
-#         lambda: ansor_func(a_tvm, b_tvm, c_tvm), repeat=30
-#     )
-#
-#     with open(f"./perf_{m}x{k}x{n}.txt", 'w') as f:
-#         f.write(f'm={m}, k={k}, n={n}: hidet takes {hidet_latency:.2f} ms\n')
-#         f.write(f'm={m}, k={k}, n={n}: numpy takes {np_latency:.2f} ms\n')
-#         f.write(f'm={m}, k={k}, n={n}: ansor takes {ansor_latency:.2f} ms\n')
-# >>>>>>> main
 
-
