################################################################################
# Necessary packages
################################################################################
gitpython
numpy

# used for query available memory
psutil

# used for print table
tabulate

# python tests
pytest

# show progress bar
tqdm

# used to annotate the scope of events in host process, which can be visualized
# in Nsight System.
nvtx

# for print python ast node
astunparse

# for command line interface
click

# for package version check
packaging

# for cuda runtime api and runtime compilation api
cuda-python

# for filestore
filelock

requests

<<<<<<< HEAD
# for configuration
tomlkit
=======
# for parser
lark
>>>>>>> a81233e1
<|MERGE_RESOLUTION|>--- conflicted
+++ resolved
@@ -37,10 +37,8 @@
 
 requests
 
-<<<<<<< HEAD
 # for configuration
 tomlkit
-=======
+
 # for parser
-lark
->>>>>>> a81233e1
+lark