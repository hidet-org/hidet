# Licensed under the Apache License, Version 2.0 (the "License");
# you may not use this file except in compliance with the License.
# You may obtain a copy of the License at
#
#     http://www.apache.org/licenses/LICENSE-2.0
#
# Unless required by applicable law or agreed to in writing, software
# distributed under the License is distributed on an "AS IS" BASIS,
# WITHOUT WARRANTIES OR CONDITIONS OF ANY KIND, either express or implied.
# See the License for the specific language governing permissions and
# limitations under the License.
from typing import List, Union, Tuple

import numpy as np
import torch
import pytest

import hidet
from hidet import ops, Tensor
from hidet.testing import check_binary, check_binary_dynamic, check_torch_binary


def torch_conv2d(
    data: np.ndarray, weight: np.ndarray, padding: List[int], stride: List[int], dilations: List[int], groups: int = 1
):
    data_torch, weight_torch = torch.from_numpy(data), torch.from_numpy(weight)
    needs_convert = False
    if data_torch.dtype == torch.float16 and not data_torch.is_cuda:
        data_torch = data_torch.cuda()
        weight_torch = weight_torch.cuda()
        needs_convert = True
    torch_out = torch.nn.functional.conv2d(
        data_torch,
        weight_torch,
        bias=None,
        stride=stride,
        padding=[padding[0], padding[1]],
        dilation=dilations,
        groups=groups,
    )
    if needs_convert:
        torch_out = torch_out.cpu()
    return torch_out.numpy()


# due to float16 numerical errors on larger kernel sizes, eg 5, disable the test for now
@pytest.mark.parametrize(
    "n, c, h, w, oc, kx, ky",
    [
        [1, 64, 32, 32, 12, 3, 3],  # kernel 3,
        [2, 128, 32, 32, 32, 4, 4],  # kernel 5, batch size 2
        [1, 32, 32, 32, 64, 1, 1],  # kernel 1,
    ],
)
@pytest.mark.parametrize("groups", [1, 2, 4])
@pytest.mark.parametrize("stride", [[1, 1], [2, 3]])
@pytest.mark.parametrize("dilations", [[1, 1], [2, 3]])
@pytest.mark.parametrize("parallel_k", [1, 2, 3])
@pytest.mark.parametrize(
    "device", ["cuda"]
)  # we don't test for cpu because its quite imprecise in fp16 for larger kernel sizes
def test_conv2d_gemm_fp16(n, c, h, w, oc, kx, ky, groups, stride, dilations, parallel_k, device):
<<<<<<< HEAD
    if device == 'cpu':
        tol = 0.8
    else:
        tol = 0.7
=======
    tol = 0.8
>>>>>>> 0e5518cc
    check_binary(
        a_shape=[n, c, h, w],
        b_shape=[oc, c // groups, kx, ky],
        numpy_op=lambda data, weight: torch_conv2d(data, weight, [0, 0], stride, dilations, groups),
        hidet_op=lambda data, weight: ops.transpose(
            ops.conv2d_gemm_fp16_channel_last(
                ops.transpose(data, [0, 2, 3, 1]),
                weight,
                stride=stride,
                dilations=dilations,
                groups=groups,
                parallel_k_parts=parallel_k,
            ),
            [0, 3, 1, 2],
        ),
        dtype='float16',
        device=device,
        atol=tol,
        rtol=tol,
    )


# For some reason, the autoscheduler generated kernel is really inaccurate, despite being correct, so we
#   use fp64
@pytest.mark.parametrize(
    "n, c, h, w, oc, kx, ky",
    [
        [1, 64, 32, 32, 12, 3, 3],  # kernel 3,
        [2, 128, 32, 32, 32, 5, 5],  # kernel 7, batch size 2
        [1, 32, 32, 32, 64, 1, 1],  # kernel 1,
    ],
)
@pytest.mark.parametrize("groups", [1, 2, 4])
@pytest.mark.parametrize("stride", [[1, 1], [2, 3]])
@pytest.mark.parametrize("dilations", [[1, 1], [2, 3]])
def test_conv2d_channel_last(n, c, h, w, oc, kx, ky, groups, stride, dilations):
    check_torch_binary(
        a_shape=[n, c, h, w],
        b_shape=[oc, c // groups, kx, ky],
        torch_func=lambda data, weight: torch.nn.functional.conv2d(
            data, weight, bias=None, stride=stride, padding=[0, 0], dilation=dilations, groups=groups
        ),
        hidet_func=lambda data, weight: ops.transpose(
            ops.conv2d_channel_last(
                ops.transpose(data, [0, 2, 3, 1]), weight, stride=stride, dilations=dilations, groups=groups
            ),
            [0, 3, 1, 2],
        ),
        dtype='float64',
        atol=1e-2,
        rtol=1e-2,
    )


@pytest.mark.parametrize(
    "n, c, h, w, oc, kx, ky, padding, stride, dilations",
    [
        [1, 3, 32, 32, 12, 3, 3, [0, 0], [1, 1], [1, 1]],  # kernel 3,
        [2, 3, 32, 32, 12, 7, 7, [1, 2], [2, 3], [2, 3]],  # kernel 7, batch size 2
        [1, 3, 32, 32, 12, 1, 1, [0, 0], [2, 3], [1, 1]],  # kernel 1,
    ],
)
def test_conv2d(n, c, h, w, oc, kx, ky, padding, stride, dilations):
    check_binary(
        a_shape=[n, c, h, w],
        b_shape=[oc, c, kx, ky],
        numpy_op=lambda data, weight: torch_conv2d(data, weight, padding, stride, dilations),
        hidet_op=lambda data, weight: ops.conv2d(data, weight, padding=padding, stride=stride, dilations=dilations),
        dtype='float32',
        atol=2e-5,
        rtol=2e-5,
    )


@pytest.mark.parametrize(
    "n, c, h, w, oc, kx, ky, padding, stride, dilations",
    [
        [1, 3, 32, 32, 12, 3, 3, [0, 0], [1, 1], [1, 1]],  # kernel 3,
        [2, 3, 32, 32, 12, 7, 7, [1, 2], [2, 3], [2, 3]],  # kernel 7, batch size 2
        [1, 3, 32, 32, 12, 1, 1, [0, 0], [2, 3], [1, 1]],  # kernel 1,
    ],
)
def test_conv2d_gemm(n, c, h, w, oc, kx, ky, padding, stride, dilations):
    check_binary(
        a_shape=[n, c, h, w],
        b_shape=[oc, c, kx, ky],
        numpy_op=lambda data, weight: torch_conv2d(data, weight, padding, stride, dilations),
        hidet_op=lambda data, weight: ops.conv2d_gemm(
            ops.conv_pad(data, padding), weight, stride=stride, dilations=dilations
        ),
        dtype='float32',
        atol=2e-5,
        rtol=2e-5,
    )


# We only test for dynamic data sizes
@pytest.mark.parametrize("hidet_op", [ops.conv2d, ops.conv2d_gemm])
@pytest.mark.parametrize(
    "n, c, h, w, oc, kx, ky, padding, stride, dilations",
    [
        [1, 3, 32, 32, 12, 3, 3, [0, 0], [1, 1], [1, 1]],  # kernel 3,
        [2, 3, 32, 32, 12, 7, 7, [1, 2], [2, 3], [2, 3]],  # kernel 7, batch size 2
        [1, 3, 32, 32, 12, 1, 1, [0, 0], [2, 3], [1, 1]],  # kernel 1,
    ],
)
def test_conv2d_dynamic(hidet_op, n, c, h, w, oc, kx, ky, padding, stride, dilations):
    check_binary_dynamic(
        a_shape=[('n', n), ('c', c), ('h', h), ('w', w)],
        b_shape=[oc, c, kx, ky],
        numpy_op=lambda data, weight: torch_conv2d(data, weight, padding, stride, dilations),
        hidet_op=lambda data, weight: hidet_op(ops.conv_pad(data, padding), weight, stride=stride, dilations=dilations),
        dtype='float32',
        atol=2e-5,
        rtol=2e-5,
    )


# We only test for dynamic data sizes
@pytest.mark.parametrize(
    "n, c, h, w, oc, kx, ky, padding, stride, dilations",
    [
        [1, 3, 32, 32, 12, 3, 3, [0, 0], [1, 1], [1, 1]],  # kernel 3,
        [2, 3, 32, 32, 12, 7, 7, [1, 2], [2, 3], [2, 3]],  # kernel 7, batch size 2
        [1, 3, 32, 32, 12, 1, 1, [0, 0], [2, 3], [1, 1]],  # kernel 1,
    ],
)
def test_conv2d_dynamic(n, c, h, w, oc, kx, ky, padding, stride, dilations):
    check_binary_dynamic(
        a_shape=[('n', n), ('c', c), ('h', h), ('w', w)],
        b_shape=[oc, c, kx, ky],
        numpy_op=lambda data, weight: torch_conv2d(data, weight, padding, stride, dilations),
        hidet_op=lambda data, weight: ops.conv2d(data, weight, padding=padding, stride=stride, dilations=dilations),
        dtype='float32',
        atol=2e-5,
        rtol=2e-5,
    )


@pytest.mark.parametrize(
    "n, c, h, w, oc, kx, ky, padding, stride, dilations",
    [
        [1, 3, 32, 32, 12, 3, 3, [0, 0], [1, 1], [1, 1]],  # kernel 3,
        [2, 3, 32, 32, 12, 7, 7, [1, 2], [2, 3], [2, 3]],  # kernel 7, batch size 2
        [1, 3, 32, 32, 12, 1, 1, [0, 0], [2, 3], [1, 1]],  # kernel 1,
    ],
)
def test_conv2d_dynamic_gemm(n, c, h, w, oc, kx, ky, padding, stride, dilations):
    check_binary_dynamic(
        a_shape=[('n', n), ('c', c), ('h', h), ('w', w)],
        b_shape=[oc, c, kx, ky],
        numpy_op=lambda data, weight: torch_conv2d(data, weight, padding, stride, dilations),
        hidet_op=lambda data, weight: ops.conv2d_gemm(
            ops.conv_pad(data, padding), weight, stride=stride, dilations=dilations
        ),
        dtype='float32',
        atol=2e-5,
        rtol=2e-5,
    )


def pre_transform_img_ref(img: Tensor, padding: Union[int, Tuple[int, int]], pad_value=0.0, make_multiple_8=False):
    import hidet

    n, c, w, h = img.shape
    assert pad_value == 0.0
    img = hidet.ops.conv_pad(img, padding)
    img = hidet.ops.transpose(img, [0, 2, 3, 1])
    if make_multiple_8:
        pad_channel = ((c + 7) // 8) * 8 - c
        img = hidet.ops.pad(img, [0, pad_channel])
    return img


@pytest.mark.skip(reason='This operator is not needed right now')
@pytest.mark.parametrize("img_dim", [[32, 64], [31, 63]])
@pytest.mark.parametrize("channel", [3, 32, 64])
@pytest.mark.parametrize("padding", [[0, 0], [1, 1], [2, 3]])
@pytest.mark.parametrize("multi_8", [True, False])
def test_pretransform_v3(img_dim, channel, padding, multi_8):
    from hidet.graph.ops.conv2d.conv2d_gemm import pre_transform_img

    img = hidet.randn([1, channel] + img_dim, device='cuda', dtype='float16')
    y1 = pre_transform_img_ref(img, tuple(padding), 0.0, multi_8)
    y2 = pre_transform_img(img, tuple(padding), 0.0, multi_8)
    assert torch.allclose(y1.torch(), y2.torch(), 1e-3, 1e-3)

    imgs = hidet.symbol([1, channel] + img_dim, dtype='float16', device='cuda')
    ys = pre_transform_img(imgs, tuple(padding), 0.0, multi_8)
    graph = hidet.trace_from(ys, imgs)
    cgraph = graph.build(space=2)
    task = cgraph.compiled_tasks[0]
    for func in task.candidates:
        y2 = hidet.empty_like(y1)
        func(img, y2)
        assert torch.allclose(y1.torch(), y2.torch(), 1e-2, 1e-2)


if __name__ == '__main__':
    pytest.main([__file__])<|MERGE_RESOLUTION|>--- conflicted
+++ resolved
@@ -60,14 +60,7 @@
     "device", ["cuda"]
 )  # we don't test for cpu because its quite imprecise in fp16 for larger kernel sizes
 def test_conv2d_gemm_fp16(n, c, h, w, oc, kx, ky, groups, stride, dilations, parallel_k, device):
-<<<<<<< HEAD
-    if device == 'cpu':
-        tol = 0.8
-    else:
-        tol = 0.7
-=======
     tol = 0.8
->>>>>>> 0e5518cc
     check_binary(
         a_shape=[n, c, h, w],
         b_shape=[oc, c // groups, kx, ky],
